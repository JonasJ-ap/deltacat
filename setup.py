--- conflicted
+++ resolved
@@ -35,22 +35,13 @@
     packages=setuptools.find_packages(where=".", include="deltacat*"),
     install_requires=[
         # any changes here should also be reflected in requirements.txt
-<<<<<<< HEAD
-        "s3fs >= 2021.7.0",
-        "tenacity >= 8.0.1",
-=======
         "s3fs == 2022.1.0",
         "tenacity == 8.0.1",
->>>>>>> 24586b8a
         "ray == 1.11.0",
         "pandas >= 1.3.1",
         "pyarrow >= 4.0.1, < 7.0.0",
         "numpy >= 1.21.1",
-<<<<<<< HEAD
-        "boto3 >= 1.20.40"
-=======
         "boto3 == 1.20.24"
->>>>>>> 24586b8a
     ],
     setup_requires=["wheel"],
     classifiers=[
