# setup.py install_requires
# any changes here should also be reflected in setup.py "install_requires"
<<<<<<< HEAD
s3fs >= 2021.7.0
tenacity >= 8.0.1
=======
tenacity == 8.0.1
>>>>>>> 24586b8a
ray == 1.11.0
pandas >= 1.3.1
pyarrow >= 4.0.1, < 7.0.0
numpy >= 1.21.1
<<<<<<< HEAD
boto3 >= 1.20.40
=======
s3fs == 2022.1.0
boto3 == 1.20.24
>>>>>>> 24586b8a
<|MERGE_RESOLUTION|>--- conflicted
+++ resolved
@@ -1,18 +1,9 @@
 # setup.py install_requires
 # any changes here should also be reflected in setup.py "install_requires"
-<<<<<<< HEAD
-s3fs >= 2021.7.0
-tenacity >= 8.0.1
-=======
 tenacity == 8.0.1
->>>>>>> 24586b8a
 ray == 1.11.0
 pandas >= 1.3.1
 pyarrow >= 4.0.1, < 7.0.0
 numpy >= 1.21.1
-<<<<<<< HEAD
-boto3 >= 1.20.40
-=======
 s3fs == 2022.1.0
-boto3 == 1.20.24
->>>>>>> 24586b8a
+boto3 == 1.20.24