--- conflicted
+++ resolved
@@ -9,28 +9,16 @@
 
 
 def get_round_completion_file_s3_url(
-<<<<<<< HEAD
-        bucket: str,
-        source_partition_locator: PartitionLocator) -> str:
-=======
-    bucket: str, source_partition_locator: PartitionLocator, pki_root_path: str
+    bucket: str, source_partition_locator: PartitionLocator
 ) -> str:
->>>>>>> a831ca8e
 
     base_url = source_partition_locator.path(f"s3://{bucket}")
     return f"{base_url}.json"
 
 
 def read_round_completion_file(
-<<<<<<< HEAD
-        bucket: str,
-        source_partition_locator: PartitionLocator) -> RoundCompletionInfo:
-=======
-    bucket: str,
-    source_partition_locator: PartitionLocator,
-    primary_key_index_root_path: str,
+    bucket: str, source_partition_locator: PartitionLocator
 ) -> RoundCompletionInfo:
->>>>>>> a831ca8e
 
     from deltacat.aws import s3u as s3_utils
 
@@ -49,17 +37,10 @@
 
 
 def write_round_completion_file(
-<<<<<<< HEAD
-        bucket: str,
-        source_partition_locator: PartitionLocator,
-        round_completion_info: RoundCompletionInfo) -> str:
-=======
     bucket: str,
     source_partition_locator: PartitionLocator,
-    primary_key_index_root_path: str,
     round_completion_info: RoundCompletionInfo,
 ) -> str:
->>>>>>> a831ca8e
 
     from deltacat.aws import s3u as s3_utils
 
