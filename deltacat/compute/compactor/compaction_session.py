import logging
import functools
import ray

from collections import defaultdict

from deltacat import logs
from deltacat.compute.stats.models.delta_stats import DeltaStats
from deltacat.storage import Delta, DeltaLocator, Partition, \
    PartitionLocator, interface as unimplemented_deltacat_storage
from deltacat.utils.ray_utils.concurrency import invoke_parallel, \
    round_robin_options_provider
from deltacat.utils.ray_utils.runtime import live_node_resource_keys
from deltacat.compute.compactor.steps import hash_bucket as hb, dedupe as dd, \
    materialize as mat
from deltacat.compute.compactor import SortKey, PrimaryKeyIndexMeta, \
    PrimaryKeyIndexLocator, PrimaryKeyIndexVersionMeta, \
    PrimaryKeyIndexVersionLocator, RoundCompletionInfo, \
    PyArrowWriteResult
from deltacat.compute.compactor.utils import round_completion_file as rcf, io, \
    primary_key_index as pki
from deltacat.types.media import ContentType
<<<<<<< HEAD
from deltacat.utils.placement import PlacementGroupResource
from typing import List, Set, Optional, Tuple, Dict, Union, Any
=======

from typing import List, Set, Optional, Tuple, Dict, Any
>>>>>>> fbb5e863

import pyarrow as pa
logger = logs.configure_deltacat_logger(logging.getLogger(__name__))

_PRIMARY_KEY_INDEX_ALGORITHM_VERSION: str = "1.0"


def check_preconditions(
        source_partition_locator: PartitionLocator,
        compacted_partition_locator: PartitionLocator,
        sort_keys: List[SortKey],
        max_records_per_output_file: int,
        new_hash_bucket_count: Optional[int],
        deltacat_storage=unimplemented_deltacat_storage) -> int:

    assert source_partition_locator.partition_values \
           == compacted_partition_locator.partition_values, \
        "In-place compaction must use the same partition values for the " \
        "source and destination."
    assert max_records_per_output_file >= 1, \
        "Max records per output file must be a positive value"
    if new_hash_bucket_count is not None:
        assert new_hash_bucket_count >= 1, \
            "New hash bucket count must be a positive value"
    return SortKey.validate_sort_keys(
        source_partition_locator,
        sort_keys,
        deltacat_storage,
    )


def compact_partition(
        source_partition_locator: PartitionLocator,
        compacted_partition_locator: PartitionLocator,
        primary_keys: Set[str],
        compaction_artifact_s3_bucket: str,
        last_stream_position_to_compact: int,
        hash_bucket_count: Optional[int] = None,
        sort_keys: List[SortKey] = None,
        records_per_primary_key_index_file: int = 38_000_000,
        records_per_compacted_file: int = 4_000_000,
        input_deltas_stats: Dict[int, DeltaStats] = None,
        min_pk_index_pa_bytes: int = 0,
        min_hash_bucket_chunk_size: int = 0,
        compacted_file_content_type: ContentType = ContentType.PARQUET,
        delete_prev_primary_key_index: bool = False,
        read_round_completion: bool = False,
        pg_config: Optional[PlacementGroupResource] = None,
        schema_on_read: Optional[pa.schema] = None,  # TODO (ricmiyam): Remove this and retrieve schema from storage API
        deltacat_storage=unimplemented_deltacat_storage):

    logger.info(f"Starting compaction session for: {source_partition_locator}")
    partition = None
    compaction_rounds_executed = 0
    has_next_compaction_round = True
    while has_next_compaction_round:
        has_next_compaction_round, new_partition, new_rci = \
            _execute_compaction_round(
                source_partition_locator,
                compacted_partition_locator,
                primary_keys,
                compaction_artifact_s3_bucket,
                last_stream_position_to_compact,
                hash_bucket_count,
                sort_keys,
                records_per_primary_key_index_file,
                records_per_compacted_file,
                input_deltas_stats,
                min_pk_index_pa_bytes,
                min_hash_bucket_chunk_size,
                compacted_file_content_type,
                delete_prev_primary_key_index,
                read_round_completion,
                schema_on_read,
                deltacat_storage=deltacat_storage,
                pg_config=pg_config
            )
        if new_partition:
            partition = new_partition
            compacted_partition_locator = new_partition.locator
            compaction_rounds_executed += 1
        # Take new primary key index sizes into account for subsequent compaction rounds and their dedupe steps
        if new_rci:
            min_pk_index_pa_bytes = new_rci.pk_index_pyarrow_write_result.pyarrow_bytes

    logger.info(f"Partition-{source_partition_locator.partition_values}-> Compaction session data processing completed in "
                f"{compaction_rounds_executed} rounds.")
    if partition:
        logger.info(f"Committing compacted partition to: {partition.locator}")
        partition = deltacat_storage.commit_partition(partition)
        logger.info(f"Committed compacted partition: {partition}")
    logger.info(f"Completed compaction session for: {source_partition_locator}")


def _execute_compaction_round(
        source_partition_locator: PartitionLocator,
        compacted_partition_locator: PartitionLocator,
        primary_keys: Set[str],
        compaction_artifact_s3_bucket: str,
        last_stream_position_to_compact: int,
        new_hash_bucket_count: Optional[int],
        sort_keys: List[SortKey],
        records_per_primary_key_index_file: int,
        records_per_compacted_file: int,
        input_deltas_stats: Dict[int, DeltaStats],
        min_pk_index_pa_bytes: int,
        min_hash_bucket_chunk_size: int,
        compacted_file_content_type: ContentType,
        delete_prev_primary_key_index: bool,
        read_round_completion: bool,
        schema_on_read: Optional[pa.schema],
        deltacat_storage = unimplemented_deltacat_storage,
        pg_config: Optional[PlacementGroupResource] = None) \
        -> Tuple[bool, Optional[Partition], Optional[RoundCompletionInfo]]:


    if not primary_keys:
        # TODO (pdames): run simple rebatch to reduce all deltas into 1 delta
        #  with normalized manifest entry sizes
        raise NotImplementedError(
            "Compaction only supports tables with 1 or more primary keys")
    if sort_keys is None:
        sort_keys = []
    # TODO (pdames): detect and handle schema evolution (at least ensure that
    #  we don't recompact simple backwards-compatible changes like constraint
    #  widening and null column additions).
    # TODO (pdames): detect and optimize in-place compaction

    # check preconditions before doing any computationally expensive work
    bit_width_of_sort_keys = check_preconditions(
        source_partition_locator,
        compacted_partition_locator,
        sort_keys,
        records_per_compacted_file,
        new_hash_bucket_count,
        deltacat_storage,
    )

    # sort primary keys to produce the same pk digest regardless of input order
    primary_keys = sorted(primary_keys)

<<<<<<< HEAD
=======
    # collect node group resources

>>>>>>> fbb5e863
    cluster_resources = ray.cluster_resources()
    logger.info(f"Total cluster resources: {cluster_resources}")
    node_resource_keys = None
    if pg_config: # use resource in each placement group
        cluster_resources = pg_config.resource
        cluster_cpus = cluster_resources['CPU']   
    else: # use all cluster resource
        logger.info(f"Available cluster resources: {ray.available_resources()}")
        cluster_cpus = int(cluster_resources["CPU"])
        logger.info(f"Total cluster CPUs: {cluster_cpus}")
        node_resource_keys = live_node_resource_keys()
        logger.info(f"Found {len(node_resource_keys)} live cluster nodes: "
                   f"{node_resource_keys}") 

    # create a remote options provider to round-robin tasks across all nodes or allocated bundles
    logger.info(f"Setting round robin scheduling with node id:{node_resource_keys}")
    round_robin_opt_provider = functools.partial(
        round_robin_options_provider,
        resource_keys=node_resource_keys,
        pg_config = pg_config.opts if pg_config else None
    )

    # assign a distinct index to each node in the cluster
    # head_node_ip = urllib.request.urlopen(
    #     "http://169.254.169.254/latest/meta-data/local-ipv4"
    # ).read().decode("utf-8")
    # print(f"head node ip: {head_node_ip}")

    # set max task parallelism equal to total cluster CPUs...
    # we assume here that we're running on a fixed-size cluster - this
    # assumption could be removed but we'd still need to know the maximum
    # "safe" number of parallel tasks that our autoscaling cluster could handle
    max_parallelism = int(cluster_cpus)
    logger.info(f"Max parallelism: {max_parallelism}")

    # get the root path of a compatible primary key index for this round
    compatible_primary_key_index_meta = PrimaryKeyIndexMeta.of(
        compacted_partition_locator,
        primary_keys,
        sort_keys,
        _PRIMARY_KEY_INDEX_ALGORITHM_VERSION,
    )
    compatible_primary_key_index_locator = PrimaryKeyIndexLocator.of(
        compatible_primary_key_index_meta)
    compatible_primary_key_index_root_path = \
        compatible_primary_key_index_locator.primary_key_index_root_path

    # read the results from any previously completed compaction round that used
    # a compatible primary key index
    round_completion_info = None
    if read_round_completion:
        logger.info(f"Reading round completion file for compatible "
                    f"primary key index root path {compatible_primary_key_index_root_path}")
        round_completion_info = rcf.read_round_completion_file(
            compaction_artifact_s3_bucket,
            source_partition_locator,
            compatible_primary_key_index_root_path,
        )
        logger.info(f"Round completion file: {round_completion_info}")

    # read the previous compaction round's hash bucket count, if any
    old_hash_bucket_count = None
    if round_completion_info:
        old_pki_version_locator = round_completion_info\
            .primary_key_index_version_locator
        old_hash_bucket_count = old_pki_version_locator\
            .primary_key_index_version_meta \
            .hash_bucket_count
        min_pk_index_pa_bytes = round_completion_info.pk_index_pyarrow_write_result.pyarrow_bytes

    # use the new hash bucket count if provided, or fall back to old count
    hash_bucket_count = new_hash_bucket_count \
        if new_hash_bucket_count is not None \
        else old_hash_bucket_count

    # discover input delta files
    high_watermark = round_completion_info.high_watermark \
        if round_completion_info else None

    input_deltas = io.discover_deltas(
        source_partition_locator,
        high_watermark,
        last_stream_position_to_compact,
        deltacat_storage,
    )

    if not input_deltas:
        logger.info("No input deltas found to compact.")
        return False, None, None

    # limit the input deltas to fit on this cluster and convert them to
    # annotated deltas of equivalent size for easy parallel distribution

    uniform_deltas, hash_bucket_count, last_stream_position_compacted = \
        io.limit_input_deltas(
            input_deltas,
            cluster_resources,
            hash_bucket_count,
            min_pk_index_pa_bytes,
            min_hash_bucket_chunk_size,
            input_deltas_stats=input_deltas_stats,
            deltacat_storage=deltacat_storage
        )

    assert hash_bucket_count is not None and hash_bucket_count > 0, \
        f"Unexpected Error: Default hash bucket count ({hash_bucket_count}) " \
        f"is invalid."

    # rehash the primary key index if necessary
    if round_completion_info:
        logger.info(f"Round completion file contents: {round_completion_info}")
        # the previous primary key index is compatible with the current, but
        # will need to be rehashed if the hash bucket count has changed
        if hash_bucket_count != old_hash_bucket_count:
            # TODO(draghave): manually test the path after prior primary key 
            # index was already built 
            round_completion_info = pki.rehash(
                round_robin_opt_provider,
                compaction_artifact_s3_bucket,
                source_partition_locator,
                round_completion_info,
                hash_bucket_count,
                max_parallelism,
                records_per_primary_key_index_file,
                delete_prev_primary_key_index,
            )
    else:
        logger.info(f"No prior round completion file found. Source partition: "
                    f"{source_partition_locator}. Primary key index locator: "
                    f"{compatible_primary_key_index_locator}")

    # parallel step 1:
    # group like primary keys together by hashing them into buckets
    hb_tasks_pending = invoke_parallel(
        items=uniform_deltas,
        ray_task=hb.hash_bucket,
        max_parallelism=max_parallelism,
        options_provider=round_robin_opt_provider,
        primary_keys=primary_keys,
        sort_keys=sort_keys,
        num_buckets=hash_bucket_count,
        num_groups=max_parallelism,
        deltacat_storage=deltacat_storage,
    )
    logger.info(f"Getting {len(hb_tasks_pending)} hash bucket results...")
    hb_results = ray.get([t[0] for t in hb_tasks_pending])
    logger.info(f"Got {len(hb_results)} hash bucket results.")
    all_hash_group_idx_to_obj_id = defaultdict(list)
    for hash_group_idx_to_obj_id in hb_results:
        for hash_group_index, object_id in enumerate(hash_group_idx_to_obj_id):
            if object_id:
                all_hash_group_idx_to_obj_id[hash_group_index].append(object_id)
    hash_group_count = dedupe_task_count = len(all_hash_group_idx_to_obj_id)
    logger.info(f"Hash bucket groups created: {hash_group_count}")

    # TODO (pdames): when resources are freed during the last round of hash
    #  bucketing, start running dedupe tasks that read existing dedupe
    #  output from S3 then wait for hash bucketing to finish before continuing

    # create a new stream for this round
    compacted_stream_locator = compacted_partition_locator.stream_locator
    stream = deltacat_storage.get_stream(
        compacted_stream_locator.namespace,
        compacted_stream_locator.table_name,
        compacted_stream_locator.table_version,
    )
    partition = deltacat_storage.stage_partition(
        stream,
        compacted_partition_locator.partition_values,
    )
    new_compacted_partition_locator = partition.locator

    # generate a new primary key index locator for this round
    new_primary_key_index_meta = PrimaryKeyIndexMeta.of(
        new_compacted_partition_locator,
        primary_keys,
        sort_keys,
        _PRIMARY_KEY_INDEX_ALGORITHM_VERSION,
    )
    new_primary_key_index_locator = PrimaryKeyIndexLocator.of(
        new_primary_key_index_meta)
    new_primary_key_index_root_path = new_primary_key_index_locator\
        .primary_key_index_root_path

    # generate a new primary key index version locator for this round
    new_primary_key_index_version_meta = PrimaryKeyIndexVersionMeta.of(
        new_primary_key_index_meta,
        hash_bucket_count,
    )
    new_pki_version_locator = PrimaryKeyIndexVersionLocator.generate(
        new_primary_key_index_version_meta)


    # parallel step 2:
    # discover records with duplicate primary keys in each hash bucket, and
    # identify the index of records to keep or drop based on sort keys
    num_materialize_buckets = max_parallelism
    logger.info(f"Materialize Bucket Count: {num_materialize_buckets}")
    dd_tasks_pending = invoke_parallel(
        items=all_hash_group_idx_to_obj_id.values(),
        ray_task=dd.dedupe,
        max_parallelism=max_parallelism,
        options_provider=round_robin_opt_provider,
        kwargs_provider=lambda index, item: {"dedupe_task_index": index,
                                             "object_ids": item},
        compaction_artifact_s3_bucket=compaction_artifact_s3_bucket,
        round_completion_info=round_completion_info,
        new_primary_key_index_version_locator=new_pki_version_locator,
        sort_keys=sort_keys,
        max_records_per_index_file=records_per_primary_key_index_file,
        num_materialize_buckets=num_materialize_buckets,
        delete_old_primary_key_index=delete_prev_primary_key_index
    )
    logger.info(f"Getting {len(dd_tasks_pending)} dedupe results...")
    dd_results = ray.get([t[0] for t in dd_tasks_pending])
    logger.info(f"Got {len(dd_results)} dedupe results.")
    all_mat_buckets_to_obj_id = defaultdict(list)
    for mat_bucket_idx_to_obj_id in dd_results:
        for bucket_idx, dd_task_index_and_object_id_tuple in \
                mat_bucket_idx_to_obj_id.items():
            all_mat_buckets_to_obj_id[bucket_idx].append(
                dd_task_index_and_object_id_tuple)
    logger.info(f"Getting {len(dd_tasks_pending)} dedupe result stat(s)...")
    pki_stats = ray.get([t[2] for t in dd_tasks_pending])
    logger.info(f"Got {len(pki_stats)} dedupe result stat(s).")
    logger.info(f"Materialize buckets created: "
                f"{len(all_mat_buckets_to_obj_id)}")

    # TODO(pdames): when resources are freed during the last round of deduping
    #  start running materialize tasks that read materialization source file
    #  tables from S3 then wait for deduping to finish before continuing

    # TODO(pdames): balance inputs to materialization tasks to ensure that each
    #  task has an approximately equal amount of input to materialize

    # TODO(pdames): garbage collect hash bucket output since it's no longer
    #  needed

    # parallel step 3:
    # materialize records to keep by index
    mat_tasks_pending = invoke_parallel(
        items=all_mat_buckets_to_obj_id.items(),
        ray_task=mat.materialize,
        max_parallelism=max_parallelism,
        options_provider=round_robin_opt_provider,
        kwargs_provider=lambda index, mat_bucket_idx_to_obj_id: {
            "mat_bucket_index": mat_bucket_idx_to_obj_id[0],
            "dedupe_task_idx_and_obj_id_tuples": mat_bucket_idx_to_obj_id[1],
        },
        schema=schema_on_read,
        round_completion_info=round_completion_info,
        source_partition_locator=source_partition_locator,
        partition=partition,
        max_records_per_output_file=records_per_compacted_file,
        compacted_file_content_type=compacted_file_content_type,
        deltacat_storage=deltacat_storage,
    )
    logger.info(f"Getting {len(mat_tasks_pending)} materialize result(s)...")
    mat_results = ray.get(mat_tasks_pending)
    logger.info(f"Got {len(mat_results)} materialize result(s).")

    mat_results = sorted(mat_results, key=lambda m: m.task_index)
    deltas = [m.delta for m in mat_results]
    merged_delta = Delta.merge_deltas(deltas)
    compacted_delta = deltacat_storage.commit_delta(merged_delta)
    logger.info(f"Committed compacted delta: {compacted_delta}")

    new_compacted_delta_locator = DeltaLocator.of(
        new_compacted_partition_locator,
        compacted_delta.stream_position,
    )

    round_completion_info = RoundCompletionInfo.of(
        last_stream_position_compacted,
        new_compacted_delta_locator,
        PyArrowWriteResult.union([m.pyarrow_write_result
                                  for m in mat_results]),
        PyArrowWriteResult.union(pki_stats),
        bit_width_of_sort_keys,
        new_pki_version_locator,
    )
    rcf.write_round_completion_file(
        compaction_artifact_s3_bucket,
        source_partition_locator,
        new_primary_key_index_root_path,
        round_completion_info,
    )
    logger.info(f"partition-{source_partition_locator.partition_values},compacted at:{last_stream_position_compacted}, last position:{last_stream_position_to_compact}")
    return \
        (last_stream_position_compacted < last_stream_position_to_compact), \
        partition, \
        round_completion_info
<|MERGE_RESOLUTION|>--- conflicted
+++ resolved
@@ -20,13 +20,8 @@
 from deltacat.compute.compactor.utils import round_completion_file as rcf, io, \
     primary_key_index as pki
 from deltacat.types.media import ContentType
-<<<<<<< HEAD
 from deltacat.utils.placement import PlacementGroupResource
-from typing import List, Set, Optional, Tuple, Dict, Union, Any
-=======
-
-from typing import List, Set, Optional, Tuple, Dict, Any
->>>>>>> fbb5e863
+from typing import List, Set, Optional, Tuple, Dict
 
 import pyarrow as pa
 logger = logs.configure_deltacat_logger(logging.getLogger(__name__))
@@ -168,11 +163,6 @@
     # sort primary keys to produce the same pk digest regardless of input order
     primary_keys = sorted(primary_keys)
 
-<<<<<<< HEAD
-=======
-    # collect node group resources
-
->>>>>>> fbb5e863
     cluster_resources = ray.cluster_resources()
     logger.info(f"Total cluster resources: {cluster_resources}")
     node_resource_keys = None
