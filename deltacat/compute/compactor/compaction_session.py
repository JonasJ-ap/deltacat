import importlib
import functools
<<<<<<< HEAD
import ray
import time
=======
import logging
from collections import defaultdict
from contextlib import nullcontext
from typing import Dict, List, Optional, Set, Tuple

import pyarrow as pa
import ray

>>>>>>> a831ca8e
from deltacat import logs
from deltacat.compute.compactor import (
    PrimaryKeyIndexLocator,
    PrimaryKeyIndexMeta,
    PrimaryKeyIndexVersionLocator,
    PrimaryKeyIndexVersionMeta,
    PyArrowWriteResult,
    RoundCompletionInfo,
    SortKey,
)
from deltacat.compute.compactor.steps import dedupe as dd
from deltacat.compute.compactor.steps import hash_bucket as hb
from deltacat.compute.compactor.steps import materialize as mat
from deltacat.compute.compactor.utils import io
from deltacat.compute.compactor.utils import primary_key_index as pki
from deltacat.compute.compactor.utils import round_completion_file as rcf
from deltacat.compute.stats.models.delta_stats import DeltaStats
<<<<<<< HEAD
from deltacat.storage import Delta, DeltaLocator, Partition, \
    PartitionLocator, interface as unimplemented_deltacat_storage
from deltacat.utils.ray_utils.concurrency import invoke_parallel, \
    round_robin_options_provider
from deltacat.utils.ray_utils.runtime import live_node_resource_keys
from deltacat.compute.compactor.steps import hash_bucket as hb, dedupe as dd, \
    materialize as mat
from deltacat.compute.compactor import SortKey, RoundCompletionInfo, \
    PyArrowWriteResult
from deltacat.compute.compactor.utils import round_completion_file as rcf, io
from deltacat.types.media import ContentType
from deltacat.utils.placement import PlacementGroupConfig
from typing import List, Set, Optional, Tuple, Dict
from collections import defaultdict

import pyarrow as pa
=======
from deltacat.storage import Delta, DeltaLocator, Partition, PartitionLocator
from deltacat.storage import interface as unimplemented_deltacat_storage
from deltacat.types.media import ContentType
from deltacat.utils.placement import PlacementGroupConfig
from deltacat.utils.ray_utils.concurrency import (
    invoke_parallel,
    round_robin_options_provider,
)
from deltacat.utils.ray_utils.runtime import live_node_resource_keys
from deltacat.utils.metrics import MetricsConfig

if importlib.util.find_spec("memray"):
    import memray

logger = logs.configure_deltacat_logger(logging.getLogger(__name__))
>>>>>>> a831ca8e

logger = logs.configure_deltacat_logger(logging.getLogger(__name__))


def check_preconditions(
<<<<<<< HEAD
        source_partition_locator: PartitionLocator,
        compacted_partition_locator: PartitionLocator,
        sort_keys: List[SortKey],
        max_records_per_output_file: int,
        new_hash_bucket_count: Optional[int],
        deltacat_storage=unimplemented_deltacat_storage) -> int:
    assert source_partition_locator.partition_values \
           == compacted_partition_locator.partition_values, \
        "In-place compaction must use the same partition values for the " \
        "source and destination."
    assert max_records_per_output_file >= 1, \
        "Max records per output file must be a positive value"
=======
    source_partition_locator: PartitionLocator,
    destination_partition_locator: PartitionLocator,
    sort_keys: List[SortKey],
    max_records_per_output_file: int,
    new_hash_bucket_count: Optional[int],
    deltacat_storage=unimplemented_deltacat_storage,
) -> int:

    assert (
        source_partition_locator.partition_values
        == destination_partition_locator.partition_values
    ), (
        "In-place compaction must use the same partition values for the "
        "source and destination."
    )
    assert (
        max_records_per_output_file >= 1
    ), "Max records per output file must be a positive value"
>>>>>>> a831ca8e
    if new_hash_bucket_count is not None:
        assert (
            new_hash_bucket_count >= 1
        ), "New hash bucket count must be a positive value"
    return SortKey.validate_sort_keys(
        source_partition_locator,
        sort_keys,
        deltacat_storage,
    )


def compact_partition(
<<<<<<< HEAD
        source_partition_locator: PartitionLocator,
        destination_partition_locator: PartitionLocator,
        primary_keys: Set[str],
        compaction_artifact_s3_bucket: str,
        last_stream_position_to_compact: int,
        *,
        hash_bucket_count: Optional[int] = None,
        sort_keys: List[SortKey] = None,
        records_per_compacted_file: int = 4_000_000,
        input_deltas_stats: Dict[int, DeltaStats] = None,
        min_hash_bucket_chunk_size: int = 0,
        compacted_file_content_type: ContentType = ContentType.PARQUET,
        pg_config: Optional[PlacementGroupConfig] = None,
        schema_on_read: Optional[pa.schema] = None,  # TODO (ricmiyam): Remove this and retrieve schema from storage API
        rebase_source_partition_locator: Optional[PartitionLocator] = None,
        rebase_source_partition_high_watermark: Optional[int] = None,
        deltacat_storage=unimplemented_deltacat_storage) -> Optional[str]:
    logger.info(f"Starting compaction session for: {source_partition_locator}")
    partition = None
    new_rcf_s3_url = None
    partition, new_rci, new_rcf_s3_url = \
        _execute_compaction_round(
            source_partition_locator,
            destination_partition_locator,
            primary_keys,
            compaction_artifact_s3_bucket,
            last_stream_position_to_compact,
            hash_bucket_count,
            sort_keys,
            records_per_compacted_file,
            input_deltas_stats,
            min_hash_bucket_chunk_size,
            compacted_file_content_type,
            pg_config,
            schema_on_read,
            rebase_source_partition_locator,
            rebase_source_partition_high_watermark,
            deltacat_storage,
        )
    logger.info(f"Partition-{source_partition_locator.partition_values}-> Compaction session data processing completed")
    if partition:
        logger.info(f"Committing compacted partition to: {partition.locator}")
        partition = deltacat_storage.commit_partition(partition)
        logger.info(f"Committed compacted partition: {partition}")
    logger.info(f"Completed compaction session for: {source_partition_locator}")
    return new_rcf_s3_url


def _execute_compaction_round(
        source_partition_locator: PartitionLocator,
        compacted_partition_locator: PartitionLocator,
        primary_keys: Set[str],
        compaction_artifact_s3_bucket: str,
        last_stream_position_to_compact: int,
        hash_bucket_count: Optional[int],
        sort_keys: List[SortKey],
        records_per_compacted_file: int,
        input_deltas_stats: Dict[int, DeltaStats],
        min_hash_bucket_chunk_size: int,
        compacted_file_content_type: ContentType,
        pg_config: Optional[PlacementGroupConfig],
        schema_on_read: Optional[pa.schema],
        rebase_source_partition_locator: Optional[PartitionLocator],
        rebase_source_partition_high_watermark: Optional[int],
        deltacat_storage=unimplemented_deltacat_storage) \
        -> Tuple[
            Optional[Partition],
            Optional[RoundCompletionInfo],
            Optional[str]]:
    hb_pre_start = time.time()
=======
    source_partition_locator: PartitionLocator,
    destination_partition_locator: PartitionLocator,
    primary_keys: Set[str],
    compaction_artifact_s3_bucket: str,
    last_stream_position_to_compact: int,
    *,
    hash_bucket_count: Optional[int] = None,
    sort_keys: List[SortKey] = None,
    records_per_primary_key_index_file: int = 38_000_000,
    records_per_compacted_file: int = 4_000_000,
    input_deltas_stats: Dict[int, DeltaStats] = None,
    min_pk_index_pa_bytes: int = 0,
    min_hash_bucket_chunk_size: int = 0,
    compacted_file_content_type: ContentType = ContentType.PARQUET,
    delete_prev_primary_key_index: bool = False,
    pg_config: Optional[PlacementGroupConfig] = None,
    schema_on_read: Optional[
        pa.schema
    ] = None,  # TODO (ricmiyam): Remove this and retrieve schema from storage API
    rebase_source_partition_locator: Optional[PartitionLocator] = None,
    rebase_source_partition_high_watermark: Optional[int] = None,
    enable_profiler: Optional[bool] = False,
    metrics_config: Optional[MetricsConfig] = None,
    deltacat_storage=unimplemented_deltacat_storage,
) -> Optional[str]:

    if not importlib.util.find_spec("memray"):
        logger.info(f"memray profiler not available, disabling all profiling")
        enable_profiler = False

    # memray official documentation link:
    # https://bloomberg.github.io/memray/getting_started.html
    with memray.Tracker(
        f"compaction_partition.bin"
    ) if enable_profiler else nullcontext():
        partition = None
        compaction_rounds_executed = 0
        has_next_compaction_round = True
        new_rcf_s3_url = None
        while has_next_compaction_round:
            (
                has_next_compaction_round,
                new_partition,
                new_rci,
                new_rcf_s3_url,
            ) = _execute_compaction_round(
                source_partition_locator,
                destination_partition_locator,
                primary_keys,
                compaction_artifact_s3_bucket,
                last_stream_position_to_compact,
                hash_bucket_count,
                sort_keys,
                records_per_primary_key_index_file,
                records_per_compacted_file,
                input_deltas_stats,
                min_pk_index_pa_bytes,
                min_hash_bucket_chunk_size,
                compacted_file_content_type,
                delete_prev_primary_key_index,
                pg_config,
                schema_on_read,
                rebase_source_partition_locator,
                rebase_source_partition_high_watermark,
                enable_profiler,
                metrics_config,
                deltacat_storage,
            )
            if new_partition:
                partition = new_partition
                destination_partition_locator = new_partition.locator
                compaction_rounds_executed += 1
            # Take new primary key index sizes into account for subsequent compaction rounds and their dedupe steps
            if new_rci:
                min_pk_index_pa_bytes = (
                    new_rci.pk_index_pyarrow_write_result.pyarrow_bytes
                )

        logger.info(
            f"Partition-{source_partition_locator.partition_values}-> Compaction session data processing completed in "
            f"{compaction_rounds_executed} rounds."
        )
        if partition:
            logger.info(f"Committing compacted partition to: {partition.locator}")
            partition = deltacat_storage.commit_partition(partition)
            logger.info(f"Committed compacted partition: {partition}")
        logger.info(f"Completed compaction session for: {source_partition_locator}")
        return new_rcf_s3_url


def _execute_compaction_round(
    source_partition_locator: PartitionLocator,
    destination_partition_locator: PartitionLocator,
    primary_keys: Set[str],
    compaction_artifact_s3_bucket: str,
    last_stream_position_to_compact: int,
    new_hash_bucket_count: Optional[int],
    sort_keys: List[SortKey],
    records_per_primary_key_index_file: int,
    records_per_compacted_file: int,
    input_deltas_stats: Dict[int, DeltaStats],
    min_pk_index_pa_bytes: int,
    min_hash_bucket_chunk_size: int,
    compacted_file_content_type: ContentType,
    delete_prev_primary_key_index: bool,
    pg_config: Optional[PlacementGroupConfig],
    schema_on_read: Optional[pa.schema],
    rebase_source_partition_locator: Optional[PartitionLocator],
    rebase_source_partition_high_watermark: Optional[int],
    enable_profiler: Optional[bool],
    metrics_config: Optional[MetricsConfig],
    deltacat_storage=unimplemented_deltacat_storage,
) -> Tuple[bool, Optional[Partition], Optional[RoundCompletionInfo], Optional[str]]:

>>>>>>> a831ca8e
    if not primary_keys:
        # TODO (pdames): run simple rebatch to reduce all deltas into 1 delta
        #  with normalized manifest entry sizes
        raise NotImplementedError(
            "Compaction only supports tables with 1 or more primary keys"
        )
    if sort_keys is None:
        sort_keys = []
    # TODO (pdames): detect and handle schema evolution (at least ensure that
    #  we don't recompact simple backwards-compatible changes like constraint
    #  widening and null column additions).
    # TODO (pdames): detect and optimize in-place compaction

    # check preconditions before doing any computationally expensive work
    bit_width_of_sort_keys = check_preconditions(
        source_partition_locator,
        destination_partition_locator,
        sort_keys,
        records_per_compacted_file,
        hash_bucket_count,
        deltacat_storage,
    )

    # sort primary keys to produce the same pk digest regardless of input order
    primary_keys = sorted(primary_keys)

    node_resource_keys = None
    if pg_config:  # use resource in each placement group
        cluster_resources = pg_config.resource
<<<<<<< HEAD
        cluster_cpus = cluster_resources['CPU']
=======
        cluster_cpus = cluster_resources["CPU"]
>>>>>>> a831ca8e
    else:  # use all cluster resource
        cluster_resources = ray.cluster_resources()
        logger.info(f"Total cluster resources: {cluster_resources}")
        logger.info(f"Available cluster resources: {ray.available_resources()}")
        cluster_cpus = int(cluster_resources["CPU"])
        logger.info(f"Total cluster CPUs: {cluster_cpus}")
        node_resource_keys = live_node_resource_keys()
        logger.info(
            f"Found {len(node_resource_keys)} live cluster nodes: "
            f"{node_resource_keys}"
        )

    # create a remote options provider to round-robin tasks across all nodes or allocated bundles
    logger.info(f"Setting round robin scheduling with node id:{node_resource_keys}")
    round_robin_opt_provider = functools.partial(
        round_robin_options_provider,
        resource_keys=node_resource_keys,
        pg_config=pg_config.opts if pg_config else None,
    )

    # set max task parallelism equal to total cluster CPUs...
    # we assume here that we're running on a fixed-size cluster - this
    # assumption could be removed but we'd still need to know the maximum
    # "safe" number of parallel tasks that our autoscaling cluster could handle
    max_parallelism = int(cluster_cpus)
    logger.info(f"Max parallelism: {max_parallelism}")

<<<<<<< HEAD
    # read the results from any previously completed compaction round
    round_completion_info = None
    if not rebase_source_partition_locator:
=======
    # get the root path of a compatible primary key index for this round
    compatible_primary_key_index_meta = PrimaryKeyIndexMeta.of(
        destination_partition_locator,
        primary_keys,
        sort_keys,
        _PRIMARY_KEY_INDEX_ALGORITHM_VERSION,
    )
    compatible_primary_key_index_locator = PrimaryKeyIndexLocator.of(
        compatible_primary_key_index_meta
    )
    compatible_primary_key_index_root_path = (
        compatible_primary_key_index_locator.primary_key_index_root_path
    )

    # read the results from any previously completed compaction round that used
    # a compatible primary key index
    round_completion_info = None
    if not rebase_source_partition_locator:
        logger.info(
            f"Reading round completion file for compatible "
            f"primary key index root path: {compatible_primary_key_index_root_path}"
        )
>>>>>>> a831ca8e
        round_completion_info = rcf.read_round_completion_file(
            compaction_artifact_s3_bucket,
            source_partition_locator
        )
        if not round_completion_info:
            logger.info(
                f"Need rebase source to run initial rebase, otherwise provide round completion file for incremental "
                f"compaction")
            return None, None, None
        logger.info(f"Round completion file: {round_completion_info}")

<<<<<<< HEAD
    # discover input delta files
    # For rebase:
    # Copy the old compacted table to a new destination, plus any new deltas from rebased source

    # For incremental compaction:
    # Input deltas from two sources: One: new delta; Two: compacted table

    high_watermark = round_completion_info.high_watermark \
        if round_completion_info else None
=======
    # read the previous compaction round's hash bucket count, if any
    old_hash_bucket_count = None
    if round_completion_info:
        old_pki_version_locator = (
            round_completion_info.primary_key_index_version_locator
        )
        old_hash_bucket_count = (
            old_pki_version_locator.primary_key_index_version_meta.hash_bucket_count
        )
        min_pk_index_pa_bytes = (
            round_completion_info.pk_index_pyarrow_write_result.pyarrow_bytes
        )
    else:
        logger.info(
            f"No prior round info read. Source partition: "
            f"{source_partition_locator}. Primary key index locator: "
            f"{compatible_primary_key_index_locator}. Rebase source "
            f"partition locator: {rebase_source_partition_locator}"
        )

    # use the new hash bucket count if provided, or fall back to old count
    hash_bucket_count = (
        new_hash_bucket_count
        if new_hash_bucket_count is not None
        else old_hash_bucket_count
    )

    # discover input delta files
    high_watermark = (
        round_completion_info.high_watermark if round_completion_info else None
    )
>>>>>>> a831ca8e

    input_deltas, compacted_last_stream_position = io.discover_deltas(
        source_partition_locator,
        high_watermark,
        last_stream_position_to_compact,
        compacted_partition_locator,
        rebase_source_partition_locator,
        rebase_source_partition_high_watermark,
        deltacat_storage
    )

    if not input_deltas:
        logger.info("No input deltas found to compact.")
        return None, None, None

    # limit the input deltas to fit on this cluster and convert them to
    # annotated deltas of equivalent size for easy parallel distribution

<<<<<<< HEAD
    uniform_deltas, hash_bucket_count, last_stream_position_compacted = \
        io.limit_input_deltas(
            input_deltas,
            cluster_resources,
            hash_bucket_count,
            min_hash_bucket_chunk_size,
            input_deltas_stats=input_deltas_stats,
            deltacat_storage=deltacat_storage
        )
=======
    (
        uniform_deltas,
        hash_bucket_count,
        last_stream_position_compacted,
    ) = io.limit_input_deltas(
        input_deltas,
        cluster_resources,
        hash_bucket_count,
        min_pk_index_pa_bytes,
        min_hash_bucket_chunk_size,
        input_deltas_stats=input_deltas_stats,
        deltacat_storage=deltacat_storage,
    )
>>>>>>> a831ca8e

    assert hash_bucket_count is not None and hash_bucket_count > 0, (
        f"Expected hash bucket count to be a positive integer, but found "
        f"`{hash_bucket_count}`"
<<<<<<< HEAD
    hb_pre_end = time.time()
    hb_start = time.time()
=======
    )

    # rehash the primary key index if necessary
    if round_completion_info:
        logger.info(f"Round completion file contents: {round_completion_info}")
        # the previous primary key index is compatible with the current, but
        # will need to be rehashed if the hash bucket count has changed
        if hash_bucket_count != old_hash_bucket_count:
            # TODO(draghave): manually test the path after prior primary key
            #   index was already built
            round_completion_info = pki.rehash(
                round_robin_opt_provider,
                compaction_artifact_s3_bucket,
                source_partition_locator,
                round_completion_info,
                hash_bucket_count,
                max_parallelism,
                records_per_primary_key_index_file,
                delete_prev_primary_key_index,
            )
>>>>>>> a831ca8e
    # parallel step 1:
    # group like primary keys together by hashing them into buckets
    if not round_completion_info and rebase_source_partition_locator:
        # generate a rc_info for hb and materialize to tell whether a delta is src or destination in case of rebase
        dest_delta_locator = DeltaLocator.of(partition_locator=rebase_source_partition_locator, stream_position=None)
        round_completion_info = RoundCompletionInfo.of(None, dest_delta_locator, None, 0, None)
    hb_tasks_pending = invoke_parallel(
        items=uniform_deltas,
        ray_task=hb.hash_bucket,
        max_parallelism=max_parallelism,
        options_provider=round_robin_opt_provider,
        round_completion_info=round_completion_info,
        primary_keys=primary_keys,
        sort_keys=sort_keys,
        num_buckets=hash_bucket_count,
        num_groups=max_parallelism,
        enable_profiler=enable_profiler,
        metrics_config=metrics_config,
        deltacat_storage=deltacat_storage,
    )
    logger.info(f"Getting {len(hb_tasks_pending)} hash bucket results...")
    hb_results = ray.get(hb_tasks_pending)
    logger.info(f"Got {len(hb_results)} hash bucket results.")
    all_hash_group_idx_to_obj_id = defaultdict(list)
    for hash_group_idx_to_obj_id in hb_results:
        for hash_group_index, object_id in enumerate(hash_group_idx_to_obj_id):
            if object_id:
                all_hash_group_idx_to_obj_id[hash_group_index].append(object_id)
    hash_group_count = len(all_hash_group_idx_to_obj_id)
    logger.info(f"Hash bucket groups created: {hash_group_count}")

    # TODO (pdames): when resources are freed during the last round of hash
    #  bucketing, start running dedupe tasks that read existing dedupe
    #  output from S3 then wait for hash bucketing to finish before continuing

    # create a new stream for this round
    compacted_stream_locator = destination_partition_locator.stream_locator
    stream = deltacat_storage.get_stream(
        compacted_stream_locator.namespace,
        compacted_stream_locator.table_name,
        compacted_stream_locator.table_version,
    )
    partition = deltacat_storage.stage_partition(
        stream,
        destination_partition_locator.partition_values,
    )
    new_compacted_partition_locator = partition.locator

<<<<<<< HEAD
=======
    # generate a new primary key index locator for this round
    new_primary_key_index_meta = PrimaryKeyIndexMeta.of(
        new_compacted_partition_locator,
        primary_keys,
        sort_keys,
        _PRIMARY_KEY_INDEX_ALGORITHM_VERSION,
    )
    new_primary_key_index_locator = PrimaryKeyIndexLocator.of(
        new_primary_key_index_meta
    )
    new_primary_key_index_root_path = (
        new_primary_key_index_locator.primary_key_index_root_path
    )

    # generate a new primary key index version locator for this round
    new_primary_key_index_version_meta = PrimaryKeyIndexVersionMeta.of(
        new_primary_key_index_meta,
        hash_bucket_count,
    )
    new_pki_version_locator = PrimaryKeyIndexVersionLocator.generate(
        new_primary_key_index_version_meta
    )

>>>>>>> a831ca8e
    # parallel step 2:
    # discover records with duplicate primary keys in each hash bucket, and
    # identify the index of records to keep or drop based on sort keys
    num_materialize_buckets = max_parallelism
    logger.info(f"Materialize Bucket Count: {num_materialize_buckets}")
    hb_end = time.time()
    dd_start = time.time()
    dd_tasks_pending = invoke_parallel(
        items=all_hash_group_idx_to_obj_id.values(),
        ray_task=dd.dedupe,
        max_parallelism=max_parallelism,
        options_provider=round_robin_opt_provider,
<<<<<<< HEAD
        kwargs_provider=lambda index, item: {"dedupe_task_index": index,
                                             "object_ids": item},
=======
        kwargs_provider=lambda index, item: {
            "dedupe_task_index": index,
            "object_ids": item,
        },
        compaction_artifact_s3_bucket=compaction_artifact_s3_bucket,
        round_completion_info=round_completion_info,
        new_primary_key_index_version_locator=new_pki_version_locator,
>>>>>>> a831ca8e
        sort_keys=sort_keys,
        num_materialize_buckets=num_materialize_buckets,
<<<<<<< HEAD
=======
        delete_old_primary_key_index=delete_prev_primary_key_index,
        enable_profiler=enable_profiler,
        metrics_config=metrics_config,
>>>>>>> a831ca8e
    )
    logger.info(f"Getting {len(dd_tasks_pending)} dedupe results...")
    dd_results = ray.get(dd_tasks_pending)
    logger.info(f"Got {len(dd_results)} dedupe results.")
    all_mat_buckets_to_obj_id = defaultdict(list)
    for mat_bucket_idx_to_obj_id in dd_results:
        for (
            bucket_idx,
            dd_task_index_and_object_id_tuple,
        ) in mat_bucket_idx_to_obj_id.items():
            all_mat_buckets_to_obj_id[bucket_idx].append(
                dd_task_index_and_object_id_tuple
            )
    logger.info(f"Getting {len(dd_tasks_pending)} dedupe result stat(s)...")
<<<<<<< HEAD
    logger.info(f"Materialize buckets created: "
                f"{len(all_mat_buckets_to_obj_id)}")
=======
    pki_stats = ray.get([t[2] for t in dd_tasks_pending])
    logger.info(f"Got {len(pki_stats)} dedupe result stat(s).")
    logger.info(f"Materialize buckets created: " f"{len(all_mat_buckets_to_obj_id)}")
>>>>>>> a831ca8e

    # TODO(pdames): when resources are freed during the last round of deduping
    #  start running materialize tasks that read materialization source file
    #  tables from S3 then wait for deduping to finish before continuing

    # TODO(pdames): balance inputs to materialization tasks to ensure that each
    #  task has an approximately equal amount of input to materialize

    # TODO(pdames): garbage collect hash bucket output since it's no longer
    #  needed

    # parallel step 3:
    # materialize records to keep by index
    dd_end = time.time()
    mat_start = time.time()
    mat_tasks_pending = invoke_parallel(
        items=all_mat_buckets_to_obj_id.items(),
        ray_task=mat.materialize,
        max_parallelism=max_parallelism,
        options_provider=round_robin_opt_provider,
        kwargs_provider=lambda index, mat_bucket_index_to_obj_id: {
            "mat_bucket_index": mat_bucket_index_to_obj_id[0],
            "dedupe_task_idx_and_obj_id_tuples": mat_bucket_index_to_obj_id[1],
        },
        schema=schema_on_read,
        round_completion_info=round_completion_info,
        source_partition_locator=source_partition_locator,
        partition=partition,
        max_records_per_output_file=records_per_compacted_file,
        compacted_file_content_type=compacted_file_content_type,
        enable_profiler=enable_profiler,
        metrics_config=metrics_config,
        deltacat_storage=deltacat_storage,
    )
    logger.info(f"Getting {len(mat_tasks_pending)} materialize result(s)...")
    mat_results = ray.get(mat_tasks_pending)
    logger.info(f"Got {len(mat_results)} materialize result(s).")

    mat_results = sorted(mat_results, key=lambda m: m.task_index)
    deltas = [m.delta for m in mat_results]
    merged_delta = Delta.merge_deltas(deltas)
    compacted_delta = deltacat_storage.commit_delta(merged_delta)
    logger.info(f"Committed compacted delta: {compacted_delta}")
    mat_end = time.time()

    new_compacted_delta_locator = DeltaLocator.of(
        new_compacted_partition_locator,
        compacted_delta.stream_position,
    )

    rci_high_watermark = (
        rebase_source_partition_high_watermark
        if rebase_source_partition_high_watermark
        else last_stream_position_compacted
    )

    last_rebase_source_partition_locator = rebase_source_partition_locator or (
        round_completion_info.rebase_source_partition_locator
        if round_completion_info
        else None
    )
    new_round_completion_info = RoundCompletionInfo.of(
        rci_high_watermark,
        new_compacted_delta_locator,
        PyArrowWriteResult.union([m.pyarrow_write_result for m in mat_results]),
        bit_width_of_sort_keys,
<<<<<<< HEAD
        rebase_source_partition_locator
        or round_completion_info.rebase_source_partition_locator,
=======
        new_pki_version_locator,
        last_rebase_source_partition_locator,
>>>>>>> a831ca8e
    )
    rcf_source_partition_locator = (
        rebase_source_partition_locator
        if rebase_source_partition_locator
        else source_partition_locator
    )
    round_completion_file_s3_url = rcf.write_round_completion_file(
        compaction_artifact_s3_bucket,
        rcf_source_partition_locator,
        new_round_completion_info,
    )
    if last_stream_position_compacted[source_partition_locator] < last_stream_position_to_compact \
            or (not rebase_source_partition_locator and \
                last_stream_position_compacted[
                    compacted_partition_locator] < compacted_last_stream_position):
        logger.info(
            f"Compaction can not be completed in one round. Either increase cluster size or decrease input")
    logger.info(
        f"partition-{source_partition_locator.partition_values},"
        f"compacted at: {last_stream_position_compacted},"
<<<<<<< HEAD
        f"last position: {last_stream_position_to_compact}")
    logger.info(
        f"Compaction Metrics pre_hb {(hb_pre_end - hb_pre_start):.2f},hb {(hb_end - hb_start):.2f}, dd {(dd_end - dd_start):.2f}, mat {(mat_end - mat_start):.2f}")
    return \
        partition, \
            new_round_completion_info, \
            round_completion_file_s3_url
=======
        f"last position: {last_stream_position_to_compact}"
    )
    return (
        (last_stream_position_compacted < last_stream_position_to_compact),
        partition,
        new_round_completion_info,
        round_completion_file_s3_url,
    )
>>>>>>> a831ca8e
<|MERGE_RESOLUTION|>--- conflicted
+++ resolved
@@ -1,88 +1,48 @@
 import importlib
+from contextlib import nullcontext
 import functools
-<<<<<<< HEAD
+import logging
 import ray
-import time
-=======
-import logging
-from collections import defaultdict
-from contextlib import nullcontext
-from typing import Dict, List, Optional, Set, Tuple
-
+from deltacat import logs
 import pyarrow as pa
-import ray
-
->>>>>>> a831ca8e
-from deltacat import logs
 from deltacat.compute.compactor import (
-    PrimaryKeyIndexLocator,
-    PrimaryKeyIndexMeta,
-    PrimaryKeyIndexVersionLocator,
-    PrimaryKeyIndexVersionMeta,
     PyArrowWriteResult,
     RoundCompletionInfo,
     SortKey,
 )
-from deltacat.compute.compactor.steps import dedupe as dd
-from deltacat.compute.compactor.steps import hash_bucket as hb
-from deltacat.compute.compactor.steps import materialize as mat
-from deltacat.compute.compactor.utils import io
-from deltacat.compute.compactor.utils import primary_key_index as pki
-from deltacat.compute.compactor.utils import round_completion_file as rcf
 from deltacat.compute.stats.models.delta_stats import DeltaStats
-<<<<<<< HEAD
-from deltacat.storage import Delta, DeltaLocator, Partition, \
-    PartitionLocator, interface as unimplemented_deltacat_storage
-from deltacat.utils.ray_utils.concurrency import invoke_parallel, \
-    round_robin_options_provider
-from deltacat.utils.ray_utils.runtime import live_node_resource_keys
-from deltacat.compute.compactor.steps import hash_bucket as hb, dedupe as dd, \
-    materialize as mat
-from deltacat.compute.compactor import SortKey, RoundCompletionInfo, \
-    PyArrowWriteResult
-from deltacat.compute.compactor.utils import round_completion_file as rcf, io
-from deltacat.types.media import ContentType
-from deltacat.utils.placement import PlacementGroupConfig
-from typing import List, Set, Optional, Tuple, Dict
-from collections import defaultdict
-
-import pyarrow as pa
-=======
-from deltacat.storage import Delta, DeltaLocator, Partition, PartitionLocator
-from deltacat.storage import interface as unimplemented_deltacat_storage
-from deltacat.types.media import ContentType
-from deltacat.utils.placement import PlacementGroupConfig
+from deltacat.storage import (
+    Delta,
+    DeltaLocator,
+    Partition,
+    PartitionLocator,
+    interface as unimplemented_deltacat_storage,
+)
 from deltacat.utils.ray_utils.concurrency import (
     invoke_parallel,
     round_robin_options_provider,
 )
 from deltacat.utils.ray_utils.runtime import live_node_resource_keys
+from deltacat.compute.compactor.steps import dedupe as dd
+from deltacat.compute.compactor.steps import hash_bucket as hb
+from deltacat.compute.compactor.steps import materialize as mat
+from deltacat.compute.compactor.utils import io
+from deltacat.compute.compactor.utils import round_completion_file as rcf
+
+from deltacat.types.media import ContentType
+from deltacat.utils.placement import PlacementGroupConfig
+from typing import List, Set, Optional, Tuple, Dict
+from collections import defaultdict
 from deltacat.utils.metrics import MetricsConfig
 
 if importlib.util.find_spec("memray"):
     import memray
 
+
 logger = logs.configure_deltacat_logger(logging.getLogger(__name__))
->>>>>>> a831ca8e
-
-logger = logs.configure_deltacat_logger(logging.getLogger(__name__))
 
 
 def check_preconditions(
-<<<<<<< HEAD
-        source_partition_locator: PartitionLocator,
-        compacted_partition_locator: PartitionLocator,
-        sort_keys: List[SortKey],
-        max_records_per_output_file: int,
-        new_hash_bucket_count: Optional[int],
-        deltacat_storage=unimplemented_deltacat_storage) -> int:
-    assert source_partition_locator.partition_values \
-           == compacted_partition_locator.partition_values, \
-        "In-place compaction must use the same partition values for the " \
-        "source and destination."
-    assert max_records_per_output_file >= 1, \
-        "Max records per output file must be a positive value"
-=======
     source_partition_locator: PartitionLocator,
     destination_partition_locator: PartitionLocator,
     sort_keys: List[SortKey],
@@ -101,7 +61,6 @@
     assert (
         max_records_per_output_file >= 1
     ), "Max records per output file must be a positive value"
->>>>>>> a831ca8e
     if new_hash_bucket_count is not None:
         assert (
             new_hash_bucket_count >= 1
@@ -114,29 +73,41 @@
 
 
 def compact_partition(
-<<<<<<< HEAD
-        source_partition_locator: PartitionLocator,
-        destination_partition_locator: PartitionLocator,
-        primary_keys: Set[str],
-        compaction_artifact_s3_bucket: str,
-        last_stream_position_to_compact: int,
-        *,
-        hash_bucket_count: Optional[int] = None,
-        sort_keys: List[SortKey] = None,
-        records_per_compacted_file: int = 4_000_000,
-        input_deltas_stats: Dict[int, DeltaStats] = None,
-        min_hash_bucket_chunk_size: int = 0,
-        compacted_file_content_type: ContentType = ContentType.PARQUET,
-        pg_config: Optional[PlacementGroupConfig] = None,
-        schema_on_read: Optional[pa.schema] = None,  # TODO (ricmiyam): Remove this and retrieve schema from storage API
-        rebase_source_partition_locator: Optional[PartitionLocator] = None,
-        rebase_source_partition_high_watermark: Optional[int] = None,
-        deltacat_storage=unimplemented_deltacat_storage) -> Optional[str]:
-    logger.info(f"Starting compaction session for: {source_partition_locator}")
-    partition = None
-    new_rcf_s3_url = None
-    partition, new_rci, new_rcf_s3_url = \
-        _execute_compaction_round(
+    source_partition_locator: PartitionLocator,
+    destination_partition_locator: PartitionLocator,
+    primary_keys: Set[str],
+    compaction_artifact_s3_bucket: str,
+    last_stream_position_to_compact: int,
+    *,
+    hash_bucket_count: Optional[int] = None,
+    sort_keys: List[SortKey] = None,
+    records_per_compacted_file: int = 4_000_000,
+    input_deltas_stats: Dict[int, DeltaStats] = None,
+    min_hash_bucket_chunk_size: int = 0,
+    compacted_file_content_type: ContentType = ContentType.PARQUET,
+    pg_config: Optional[PlacementGroupConfig] = None,
+    schema_on_read: Optional[
+        pa.schema
+    ] = None,  # TODO (ricmiyam): Remove this and retrieve schema from storage API
+    rebase_source_partition_locator: Optional[PartitionLocator] = None,
+    rebase_source_partition_high_watermark: Optional[int] = None,
+    enable_profiler: Optional[bool] = False,
+    metrics_config: Optional[MetricsConfig] = None,
+    deltacat_storage=unimplemented_deltacat_storage,
+) -> Optional[str]:
+
+    if not importlib.util.find_spec("memray"):
+        logger.info(f"memray profiler not available, disabling all profiling")
+        enable_profiler = False
+
+    # memray official documentation link:
+    # https://bloomberg.github.io/memray/getting_started.html
+    with memray.Tracker(
+        f"compaction_partition.bin"
+    ) if enable_profiler else nullcontext():
+        partition = None
+        new_rcf_s3_url = None
+        (new_partition, new_rci, new_rcf_s3_url,) = _execute_compaction_round(
             source_partition_locator,
             destination_partition_locator,
             primary_keys,
@@ -152,121 +123,15 @@
             schema_on_read,
             rebase_source_partition_locator,
             rebase_source_partition_high_watermark,
+            enable_profiler,
+            metrics_config,
             deltacat_storage,
         )
-    logger.info(f"Partition-{source_partition_locator.partition_values}-> Compaction session data processing completed")
-    if partition:
-        logger.info(f"Committing compacted partition to: {partition.locator}")
-        partition = deltacat_storage.commit_partition(partition)
-        logger.info(f"Committed compacted partition: {partition}")
-    logger.info(f"Completed compaction session for: {source_partition_locator}")
-    return new_rcf_s3_url
-
-
-def _execute_compaction_round(
-        source_partition_locator: PartitionLocator,
-        compacted_partition_locator: PartitionLocator,
-        primary_keys: Set[str],
-        compaction_artifact_s3_bucket: str,
-        last_stream_position_to_compact: int,
-        hash_bucket_count: Optional[int],
-        sort_keys: List[SortKey],
-        records_per_compacted_file: int,
-        input_deltas_stats: Dict[int, DeltaStats],
-        min_hash_bucket_chunk_size: int,
-        compacted_file_content_type: ContentType,
-        pg_config: Optional[PlacementGroupConfig],
-        schema_on_read: Optional[pa.schema],
-        rebase_source_partition_locator: Optional[PartitionLocator],
-        rebase_source_partition_high_watermark: Optional[int],
-        deltacat_storage=unimplemented_deltacat_storage) \
-        -> Tuple[
-            Optional[Partition],
-            Optional[RoundCompletionInfo],
-            Optional[str]]:
-    hb_pre_start = time.time()
-=======
-    source_partition_locator: PartitionLocator,
-    destination_partition_locator: PartitionLocator,
-    primary_keys: Set[str],
-    compaction_artifact_s3_bucket: str,
-    last_stream_position_to_compact: int,
-    *,
-    hash_bucket_count: Optional[int] = None,
-    sort_keys: List[SortKey] = None,
-    records_per_primary_key_index_file: int = 38_000_000,
-    records_per_compacted_file: int = 4_000_000,
-    input_deltas_stats: Dict[int, DeltaStats] = None,
-    min_pk_index_pa_bytes: int = 0,
-    min_hash_bucket_chunk_size: int = 0,
-    compacted_file_content_type: ContentType = ContentType.PARQUET,
-    delete_prev_primary_key_index: bool = False,
-    pg_config: Optional[PlacementGroupConfig] = None,
-    schema_on_read: Optional[
-        pa.schema
-    ] = None,  # TODO (ricmiyam): Remove this and retrieve schema from storage API
-    rebase_source_partition_locator: Optional[PartitionLocator] = None,
-    rebase_source_partition_high_watermark: Optional[int] = None,
-    enable_profiler: Optional[bool] = False,
-    metrics_config: Optional[MetricsConfig] = None,
-    deltacat_storage=unimplemented_deltacat_storage,
-) -> Optional[str]:
-
-    if not importlib.util.find_spec("memray"):
-        logger.info(f"memray profiler not available, disabling all profiling")
-        enable_profiler = False
-
-    # memray official documentation link:
-    # https://bloomberg.github.io/memray/getting_started.html
-    with memray.Tracker(
-        f"compaction_partition.bin"
-    ) if enable_profiler else nullcontext():
-        partition = None
-        compaction_rounds_executed = 0
-        has_next_compaction_round = True
-        new_rcf_s3_url = None
-        while has_next_compaction_round:
-            (
-                has_next_compaction_round,
-                new_partition,
-                new_rci,
-                new_rcf_s3_url,
-            ) = _execute_compaction_round(
-                source_partition_locator,
-                destination_partition_locator,
-                primary_keys,
-                compaction_artifact_s3_bucket,
-                last_stream_position_to_compact,
-                hash_bucket_count,
-                sort_keys,
-                records_per_primary_key_index_file,
-                records_per_compacted_file,
-                input_deltas_stats,
-                min_pk_index_pa_bytes,
-                min_hash_bucket_chunk_size,
-                compacted_file_content_type,
-                delete_prev_primary_key_index,
-                pg_config,
-                schema_on_read,
-                rebase_source_partition_locator,
-                rebase_source_partition_high_watermark,
-                enable_profiler,
-                metrics_config,
-                deltacat_storage,
-            )
-            if new_partition:
-                partition = new_partition
-                destination_partition_locator = new_partition.locator
-                compaction_rounds_executed += 1
-            # Take new primary key index sizes into account for subsequent compaction rounds and their dedupe steps
-            if new_rci:
-                min_pk_index_pa_bytes = (
-                    new_rci.pk_index_pyarrow_write_result.pyarrow_bytes
-                )
+        if new_partition:
+            partition = new_partition
 
         logger.info(
-            f"Partition-{source_partition_locator.partition_values}-> Compaction session data processing completed in "
-            f"{compaction_rounds_executed} rounds."
+            f"Partition-{source_partition_locator.partition_values}-> Compaction session data processing completed"
         )
         if partition:
             logger.info(f"Committing compacted partition to: {partition.locator}")
@@ -282,15 +147,12 @@
     primary_keys: Set[str],
     compaction_artifact_s3_bucket: str,
     last_stream_position_to_compact: int,
-    new_hash_bucket_count: Optional[int],
+    hash_bucket_count: Optional[int],
     sort_keys: List[SortKey],
-    records_per_primary_key_index_file: int,
     records_per_compacted_file: int,
     input_deltas_stats: Dict[int, DeltaStats],
-    min_pk_index_pa_bytes: int,
     min_hash_bucket_chunk_size: int,
     compacted_file_content_type: ContentType,
-    delete_prev_primary_key_index: bool,
     pg_config: Optional[PlacementGroupConfig],
     schema_on_read: Optional[pa.schema],
     rebase_source_partition_locator: Optional[PartitionLocator],
@@ -298,9 +160,8 @@
     enable_profiler: Optional[bool],
     metrics_config: Optional[MetricsConfig],
     deltacat_storage=unimplemented_deltacat_storage,
-) -> Tuple[bool, Optional[Partition], Optional[RoundCompletionInfo], Optional[str]]:
-
->>>>>>> a831ca8e
+) -> Tuple[Optional[Partition], Optional[RoundCompletionInfo], Optional[str]]:
+
     if not primary_keys:
         # TODO (pdames): run simple rebatch to reduce all deltas into 1 delta
         #  with normalized manifest entry sizes
@@ -330,11 +191,7 @@
     node_resource_keys = None
     if pg_config:  # use resource in each placement group
         cluster_resources = pg_config.resource
-<<<<<<< HEAD
-        cluster_cpus = cluster_resources['CPU']
-=======
         cluster_cpus = cluster_resources["CPU"]
->>>>>>> a831ca8e
     else:  # use all cluster resource
         cluster_resources = ray.cluster_resources()
         logger.info(f"Total cluster resources: {cluster_resources}")
@@ -362,46 +219,20 @@
     max_parallelism = int(cluster_cpus)
     logger.info(f"Max parallelism: {max_parallelism}")
 
-<<<<<<< HEAD
     # read the results from any previously completed compaction round
     round_completion_info = None
     if not rebase_source_partition_locator:
-=======
-    # get the root path of a compatible primary key index for this round
-    compatible_primary_key_index_meta = PrimaryKeyIndexMeta.of(
-        destination_partition_locator,
-        primary_keys,
-        sort_keys,
-        _PRIMARY_KEY_INDEX_ALGORITHM_VERSION,
-    )
-    compatible_primary_key_index_locator = PrimaryKeyIndexLocator.of(
-        compatible_primary_key_index_meta
-    )
-    compatible_primary_key_index_root_path = (
-        compatible_primary_key_index_locator.primary_key_index_root_path
-    )
-
-    # read the results from any previously completed compaction round that used
-    # a compatible primary key index
-    round_completion_info = None
-    if not rebase_source_partition_locator:
-        logger.info(
-            f"Reading round completion file for compatible "
-            f"primary key index root path: {compatible_primary_key_index_root_path}"
-        )
->>>>>>> a831ca8e
         round_completion_info = rcf.read_round_completion_file(
-            compaction_artifact_s3_bucket,
-            source_partition_locator
+            compaction_artifact_s3_bucket, source_partition_locator
         )
         if not round_completion_info:
             logger.info(
                 f"Need rebase source to run initial rebase, otherwise provide round completion file for incremental "
-                f"compaction")
+                f"compaction"
+            )
             return None, None, None
         logger.info(f"Round completion file: {round_completion_info}")
 
-<<<<<<< HEAD
     # discover input delta files
     # For rebase:
     # Copy the old compacted table to a new destination, plus any new deltas from rebased source
@@ -409,50 +240,21 @@
     # For incremental compaction:
     # Input deltas from two sources: One: new delta; Two: compacted table
 
-    high_watermark = round_completion_info.high_watermark \
-        if round_completion_info else None
-=======
-    # read the previous compaction round's hash bucket count, if any
-    old_hash_bucket_count = None
-    if round_completion_info:
-        old_pki_version_locator = (
-            round_completion_info.primary_key_index_version_locator
-        )
-        old_hash_bucket_count = (
-            old_pki_version_locator.primary_key_index_version_meta.hash_bucket_count
-        )
-        min_pk_index_pa_bytes = (
-            round_completion_info.pk_index_pyarrow_write_result.pyarrow_bytes
-        )
-    else:
-        logger.info(
-            f"No prior round info read. Source partition: "
-            f"{source_partition_locator}. Primary key index locator: "
-            f"{compatible_primary_key_index_locator}. Rebase source "
-            f"partition locator: {rebase_source_partition_locator}"
-        )
-
-    # use the new hash bucket count if provided, or fall back to old count
-    hash_bucket_count = (
-        new_hash_bucket_count
-        if new_hash_bucket_count is not None
-        else old_hash_bucket_count
-    )
-
-    # discover input delta files
     high_watermark = (
         round_completion_info.high_watermark if round_completion_info else None
     )
->>>>>>> a831ca8e
-
-    input_deltas, compacted_last_stream_position = io.discover_deltas(
+
+    (
+        input_deltas,
+        previous_last_stream_position_compacted_on_destination_table,
+    ) = io.discover_deltas(
         source_partition_locator,
         high_watermark,
         last_stream_position_to_compact,
-        compacted_partition_locator,
+        destination_partition_locator,
         rebase_source_partition_locator,
         rebase_source_partition_high_watermark,
-        deltacat_storage
+        deltacat_storage,
     )
 
     if not input_deltas:
@@ -462,17 +264,6 @@
     # limit the input deltas to fit on this cluster and convert them to
     # annotated deltas of equivalent size for easy parallel distribution
 
-<<<<<<< HEAD
-    uniform_deltas, hash_bucket_count, last_stream_position_compacted = \
-        io.limit_input_deltas(
-            input_deltas,
-            cluster_resources,
-            hash_bucket_count,
-            min_hash_bucket_chunk_size,
-            input_deltas_stats=input_deltas_stats,
-            deltacat_storage=deltacat_storage
-        )
-=======
     (
         uniform_deltas,
         hash_bucket_count,
@@ -481,47 +272,25 @@
         input_deltas,
         cluster_resources,
         hash_bucket_count,
-        min_pk_index_pa_bytes,
         min_hash_bucket_chunk_size,
         input_deltas_stats=input_deltas_stats,
         deltacat_storage=deltacat_storage,
     )
->>>>>>> a831ca8e
 
     assert hash_bucket_count is not None and hash_bucket_count > 0, (
         f"Expected hash bucket count to be a positive integer, but found "
         f"`{hash_bucket_count}`"
-<<<<<<< HEAD
-    hb_pre_end = time.time()
-    hb_start = time.time()
-=======
-    )
-
-    # rehash the primary key index if necessary
-    if round_completion_info:
-        logger.info(f"Round completion file contents: {round_completion_info}")
-        # the previous primary key index is compatible with the current, but
-        # will need to be rehashed if the hash bucket count has changed
-        if hash_bucket_count != old_hash_bucket_count:
-            # TODO(draghave): manually test the path after prior primary key
-            #   index was already built
-            round_completion_info = pki.rehash(
-                round_robin_opt_provider,
-                compaction_artifact_s3_bucket,
-                source_partition_locator,
-                round_completion_info,
-                hash_bucket_count,
-                max_parallelism,
-                records_per_primary_key_index_file,
-                delete_prev_primary_key_index,
-            )
->>>>>>> a831ca8e
+    )
     # parallel step 1:
     # group like primary keys together by hashing them into buckets
     if not round_completion_info and rebase_source_partition_locator:
         # generate a rc_info for hb and materialize to tell whether a delta is src or destination in case of rebase
-        dest_delta_locator = DeltaLocator.of(partition_locator=rebase_source_partition_locator, stream_position=None)
-        round_completion_info = RoundCompletionInfo.of(None, dest_delta_locator, None, 0, None)
+        dest_delta_locator = DeltaLocator.of(
+            partition_locator=rebase_source_partition_locator, stream_position=None
+        )
+        round_completion_info = RoundCompletionInfo.of(
+            None, dest_delta_locator, None, 0, None
+        )
     hb_tasks_pending = invoke_parallel(
         items=uniform_deltas,
         ray_task=hb.hash_bucket,
@@ -564,64 +333,24 @@
     )
     new_compacted_partition_locator = partition.locator
 
-<<<<<<< HEAD
-=======
-    # generate a new primary key index locator for this round
-    new_primary_key_index_meta = PrimaryKeyIndexMeta.of(
-        new_compacted_partition_locator,
-        primary_keys,
-        sort_keys,
-        _PRIMARY_KEY_INDEX_ALGORITHM_VERSION,
-    )
-    new_primary_key_index_locator = PrimaryKeyIndexLocator.of(
-        new_primary_key_index_meta
-    )
-    new_primary_key_index_root_path = (
-        new_primary_key_index_locator.primary_key_index_root_path
-    )
-
-    # generate a new primary key index version locator for this round
-    new_primary_key_index_version_meta = PrimaryKeyIndexVersionMeta.of(
-        new_primary_key_index_meta,
-        hash_bucket_count,
-    )
-    new_pki_version_locator = PrimaryKeyIndexVersionLocator.generate(
-        new_primary_key_index_version_meta
-    )
-
->>>>>>> a831ca8e
     # parallel step 2:
     # discover records with duplicate primary keys in each hash bucket, and
     # identify the index of records to keep or drop based on sort keys
     num_materialize_buckets = max_parallelism
     logger.info(f"Materialize Bucket Count: {num_materialize_buckets}")
-    hb_end = time.time()
-    dd_start = time.time()
     dd_tasks_pending = invoke_parallel(
         items=all_hash_group_idx_to_obj_id.values(),
         ray_task=dd.dedupe,
         max_parallelism=max_parallelism,
         options_provider=round_robin_opt_provider,
-<<<<<<< HEAD
-        kwargs_provider=lambda index, item: {"dedupe_task_index": index,
-                                             "object_ids": item},
-=======
         kwargs_provider=lambda index, item: {
             "dedupe_task_index": index,
             "object_ids": item,
         },
-        compaction_artifact_s3_bucket=compaction_artifact_s3_bucket,
-        round_completion_info=round_completion_info,
-        new_primary_key_index_version_locator=new_pki_version_locator,
->>>>>>> a831ca8e
         sort_keys=sort_keys,
         num_materialize_buckets=num_materialize_buckets,
-<<<<<<< HEAD
-=======
-        delete_old_primary_key_index=delete_prev_primary_key_index,
         enable_profiler=enable_profiler,
         metrics_config=metrics_config,
->>>>>>> a831ca8e
     )
     logger.info(f"Getting {len(dd_tasks_pending)} dedupe results...")
     dd_results = ray.get(dd_tasks_pending)
@@ -636,14 +365,7 @@
                 dd_task_index_and_object_id_tuple
             )
     logger.info(f"Getting {len(dd_tasks_pending)} dedupe result stat(s)...")
-<<<<<<< HEAD
-    logger.info(f"Materialize buckets created: "
-                f"{len(all_mat_buckets_to_obj_id)}")
-=======
-    pki_stats = ray.get([t[2] for t in dd_tasks_pending])
-    logger.info(f"Got {len(pki_stats)} dedupe result stat(s).")
     logger.info(f"Materialize buckets created: " f"{len(all_mat_buckets_to_obj_id)}")
->>>>>>> a831ca8e
 
     # TODO(pdames): when resources are freed during the last round of deduping
     #  start running materialize tasks that read materialization source file
@@ -657,8 +379,6 @@
 
     # parallel step 3:
     # materialize records to keep by index
-    dd_end = time.time()
-    mat_start = time.time()
     mat_tasks_pending = invoke_parallel(
         items=all_mat_buckets_to_obj_id.items(),
         ray_task=mat.materialize,
@@ -687,7 +407,6 @@
     merged_delta = Delta.merge_deltas(deltas)
     compacted_delta = deltacat_storage.commit_delta(merged_delta)
     logger.info(f"Committed compacted delta: {compacted_delta}")
-    mat_end = time.time()
 
     new_compacted_delta_locator = DeltaLocator.of(
         new_compacted_partition_locator,
@@ -710,13 +429,7 @@
         new_compacted_delta_locator,
         PyArrowWriteResult.union([m.pyarrow_write_result for m in mat_results]),
         bit_width_of_sort_keys,
-<<<<<<< HEAD
-        rebase_source_partition_locator
-        or round_completion_info.rebase_source_partition_locator,
-=======
-        new_pki_version_locator,
         last_rebase_source_partition_locator,
->>>>>>> a831ca8e
     )
     rcf_source_partition_locator = (
         rebase_source_partition_locator
@@ -728,30 +441,23 @@
         rcf_source_partition_locator,
         new_round_completion_info,
     )
-    if last_stream_position_compacted[source_partition_locator] < last_stream_position_to_compact \
-            or (not rebase_source_partition_locator and \
-                last_stream_position_compacted[
-                    compacted_partition_locator] < compacted_last_stream_position):
+    if last_stream_position_compacted[
+        source_partition_locator
+    ] < last_stream_position_to_compact or (
+        not rebase_source_partition_locator
+        and last_stream_position_compacted[destination_partition_locator]
+        < previous_last_stream_position_compacted_on_destination_table
+    ):
         logger.info(
-            f"Compaction can not be completed in one round. Either increase cluster size or decrease input")
+            f"Compaction can not be completed in one round. Either increase cluster size or decrease input"
+        )
     logger.info(
         f"partition-{source_partition_locator.partition_values},"
         f"compacted at: {last_stream_position_compacted},"
-<<<<<<< HEAD
-        f"last position: {last_stream_position_to_compact}")
-    logger.info(
-        f"Compaction Metrics pre_hb {(hb_pre_end - hb_pre_start):.2f},hb {(hb_end - hb_start):.2f}, dd {(dd_end - dd_start):.2f}, mat {(mat_end - mat_start):.2f}")
-    return \
-        partition, \
-            new_round_completion_info, \
-            round_completion_file_s3_url
-=======
         f"last position: {last_stream_position_to_compact}"
     )
     return (
-        (last_stream_position_compacted < last_stream_position_to_compact),
         partition,
         new_round_completion_info,
         round_completion_file_s3_url,
-    )
->>>>>>> a831ca8e
+    )