import importlib
import logging
from collections import defaultdict
<<<<<<< HEAD
=======
from contextlib import nullcontext
from typing import Any, Dict, List, Optional, Tuple

>>>>>>> a831ca8e
import numpy as np
import pyarrow as pa
import pyarrow.compute as pc
import ray
from ray import cloudpickle
from ray.types import ObjectRef

from deltacat import logs
<<<<<<< HEAD
from deltacat.compute.compactor import SortKey, SortOrder, \
    DeltaFileEnvelope, \
    DeltaFileLocator
from deltacat.compute.compactor.utils import system_columns as sc
from deltacat.utils.performance import timed_invocation

from typing import Any, Dict, List, Tuple
=======
from deltacat.compute.compactor import (
    DeltaFileEnvelope,
    DeltaFileLocator,
    PrimaryKeyIndexVersionLocator,
    PyArrowWriteResult,
    RoundCompletionInfo,
    SortKey,
    SortOrder,
)
from deltacat.compute.compactor.utils import primary_key_index as pki
from deltacat.compute.compactor.utils import system_columns as sc
from deltacat.compute.compactor.utils.system_columns import get_minimal_hb_schema

from deltacat.utils.pyarrow import ReadKwargsProviderPyArrowSchemaOverride
from deltacat.utils.ray_utils.runtime import (
    get_current_ray_task_id,
    get_current_ray_worker_id,
)
from deltacat.utils.performance import timed_invocation
from deltacat.utils.metrics import emit_timer_metrics, MetricsConfig
>>>>>>> a831ca8e

if importlib.util.find_spec("memray"):
    import memray

<<<<<<< HEAD
=======
logger = logs.configure_deltacat_logger(logging.getLogger(__name__))

>>>>>>> a831ca8e
MaterializeBucketIndex = int
DeltaFileLocatorToRecords = Dict[DeltaFileLocator, np.ndarray]
DedupeTaskIndex, PickledObjectRef = int, str
DedupeTaskIndexWithObjectId = Tuple[DedupeTaskIndex, PickledObjectRef]
DedupeResult = Tuple[
    Dict[MaterializeBucketIndex, DedupeTaskIndexWithObjectId],
<<<<<<< HEAD
    List[ObjectRef[DeltaFileLocatorToRecords]]
=======
    List[ObjectRef[DeltaFileLocatorToRecords]],
    PyArrowWriteResult,
>>>>>>> a831ca8e
]


def _union_primary_key_indices(
<<<<<<< HEAD
        hash_bucket_index: int,
        df_envelopes_list: List[List[DeltaFileEnvelope]]) -> pa.Table:
    logger.info(f"[Hash bucket index {hash_bucket_index}] Reading dedupe input for "
                f"{len(df_envelopes_list)} delta file envelope lists...")
    hb_tables = []
=======
    s3_bucket: str,
    round_completion_info: RoundCompletionInfo,
    hash_bucket_index: int,
    df_envelopes_list: List[List[DeltaFileEnvelope]],
) -> pa.Table:
    logger.info(
        f"[Hash bucket index {hash_bucket_index}] Reading dedupe input for "
        f"{len(df_envelopes_list)} delta file envelope lists..."
    )
    # read compacted input parquet files first
    # (which implicitly have older stream positions than deltas)
    hb_tables = []
    if round_completion_info:
        tables = pki.download_hash_bucket_entries(
            s3_bucket,
            hash_bucket_index,
            round_completion_info.primary_key_index_version_locator,
            # Enforce consistent column ordering by reading from a schema, to prevent schema mismatch errors
            file_reader_kwargs_provider=ReadKwargsProviderPyArrowSchemaOverride(
                schema=get_minimal_hb_schema()
            ),
        )
        if tables:
            prior_pk_index_table = pa.concat_tables(tables)
            logger.info(
                f"Number of records in prior primary index for hash bucket"
                f" {hash_bucket_index}: {prior_pk_index_table.num_rows}"
            )
            hb_tables.append(prior_pk_index_table)

>>>>>>> a831ca8e
    # sort by delta file stream position now instead of sorting every row later
    df_envelopes = [d for dfe_list in df_envelopes_list for d in dfe_list]
    df_envelopes = sorted(
        df_envelopes,
        key=lambda df: (df.stream_position, df.file_index),
        reverse=False,  # ascending
    )
    for df_envelope in df_envelopes:
        hb_tables.append(sc.project_delta_file_metadata_on_table(df_envelope))

    hb_table = pa.concat_tables(hb_tables)

    logger.info(
        f"Total records in hash bucket {hash_bucket_index} is {hb_table.num_rows}"
    )
    return hb_table


def _drop_duplicates_by_primary_key_hash(table: pa.Table) -> pa.Table:
    value_to_last_row_idx = {}

    pk_hash_np = sc.pk_hash_column_np(table)
    op_type_np = sc.delta_type_column_np(table)

<<<<<<< HEAD
    assert len(pk_hash_np) == len(op_type_np), \
        f"Primary key digest column length ({len(pk_hash_np)}) doesn't " \
        f"match delta type column length ({len(op_type_np)})."
=======
    assert len(pk_hash_np) == len(op_type_np), (
        f"Primary key digest column length ({len(pk_hash_np)}) doesn't "
        f"match delta type column length ({len(op_type_np)})."
    )
>>>>>>> a831ca8e

    # TODO(raghumdani): move the dedupe to C++ using arrow methods or similar.
    row_idx = 0
    pk_op_val_iter = zip(pk_hash_np, op_type_np)
    for (pk_val, op_val) in pk_op_val_iter:

        # operation type is True for `UPSERT` and False for `DELETE`
        if op_val:
            # UPSERT this row
            value_to_last_row_idx[pk_val] = row_idx
        else:
            # DELETE this row
            value_to_last_row_idx.pop(pk_val, None)

        row_idx += 1

    return table.take(list(value_to_last_row_idx.values()))


<<<<<<< HEAD
=======
def _write_new_primary_key_index(
    s3_bucket: str,
    new_primary_key_index_version_locator: PrimaryKeyIndexVersionLocator,
    max_rows_per_index_file: int,
    dedupe_task_index: int,
    deduped_tables: List[Tuple[int, pa.Table]],
) -> PyArrowWriteResult:
    logger.info(
        f"[Dedupe task index {dedupe_task_index}] Writing new deduped primary key index: "
        f"{new_primary_key_index_version_locator}"
    )

    pki_results = []
    for hb_index, table in deduped_tables:
        hb_pki_result = pki.write_primary_key_index_files(
            table,
            new_primary_key_index_version_locator,
            s3_bucket,
            hb_index,
            max_rows_per_index_file,
        )
        pki_results.append(hb_pki_result)

    result = PyArrowWriteResult.union(pki_results)
    logger.info(
        f"[Dedupe task index {dedupe_task_index}] Wrote new deduped primary key index: "
        f"{new_primary_key_index_version_locator}. Result: {result}"
    )
    return result


>>>>>>> a831ca8e
def delta_file_locator_to_mat_bucket_index(
    df_locator: DeltaFileLocator, materialize_bucket_count: int
) -> int:
    digest = df_locator.digest()
    return int.from_bytes(digest, "big") % materialize_bucket_count


<<<<<<< HEAD
@ray.remote
def dedupe(
        object_ids: List[Any],
        sort_keys: List[SortKey],
        num_materialize_buckets: int,
        dedupe_task_index: int) -> DedupeResult:
    logger.info(f"[Dedupe task {dedupe_task_index}] Starting dedupe task...")
    # TODO (pdames): mitigate risk of running out of memory here in cases of
    #  severe skew of primary key updates in deltas
    src_file_records_obj_refs = [
        cloudpickle.loads(obj_id_pkl) for obj_id_pkl in object_ids]
    logger.info(f"[Dedupe task {dedupe_task_index}] Getting delta file envelope "
                f"groups for {len(src_file_records_obj_refs)} object refs...")

    delta_file_envelope_groups_list = ray.get(src_file_records_obj_refs)
    hb_index_to_delta_file_envelopes_list = defaultdict(list)
    for delta_file_envelope_groups in delta_file_envelope_groups_list:
        for hb_idx, dfes in enumerate(delta_file_envelope_groups):
            if dfes is not None:
                hb_index_to_delta_file_envelopes_list[hb_idx].append(dfes)
    src_file_id_to_row_indices = defaultdict(list)
    deduped_tables = []
    logger.info(f"[Dedupe task {dedupe_task_index}] Running {len(hb_index_to_delta_file_envelopes_list)} "
                f"dedupe rounds...")
    for hb_idx, dfe_list in hb_index_to_delta_file_envelopes_list.items():
        logger.info(f"{dedupe_task_index}: union primary keys for hb_index: {hb_idx}")

        table, union_time = timed_invocation(
            func=_union_primary_key_indices,
            hash_bucket_index=hb_idx,
            df_envelopes_list=dfe_list)
        logger.info(f"[Dedupe {dedupe_task_index}] Dedupe round input "
                    f"record count: {len(table)}, took {union_time}s")

        # sort by sort keys
        if len(sort_keys):
            # TODO (pdames): convert to O(N) dedupe w/ sort keys
            sort_keys.extend([
                SortKey.of(
                    sc._PARTITION_STREAM_POSITION_COLUMN_NAME,
                    SortOrder.ASCENDING
                ),
                SortKey.of(
                    sc._ORDERED_FILE_IDX_COLUMN_NAME,
                    SortOrder.ASCENDING
                ),
            ])
            table = table.take(pc.sort_indices(table, sort_keys=sort_keys))

        # drop duplicates by primary key hash column
        logger.info(f"[Dedupe task index {dedupe_task_index}] Dropping duplicates for {hb_idx}")

        table, drop_time = timed_invocation(func=_drop_duplicates_by_primary_key_hash, table=table)

        logger.info(f"[Dedupe task index {dedupe_task_index}] Dedupe round output "
                    f"record count: {len(table)}, took: {drop_time}s")

        deduped_tables.append((hb_idx, table))

        stream_position_col = sc.stream_position_column_np(table)
        file_idx_col = sc.file_index_column_np(table)
        row_idx_col = sc.record_index_column_np(table)
        is_source_col = sc.is_source_column_np(table)
        for row_idx in range(len(table)):
            src_dfl = DeltaFileLocator.of(
                is_source_col[row_idx],
                stream_position_col[row_idx],
                file_idx_col[row_idx],
            )
            # TODO(pdames): merge contiguous record number ranges
            src_file_id_to_row_indices[src_dfl].append(row_idx_col[row_idx])

    logger.info(f"Finished all dedupe rounds...")
    mat_bucket_to_src_file_record_count = defaultdict(dict)
    mat_bucket_to_src_file_records: Dict[MaterializeBucketIndex, DeltaFileLocatorToRecords] = defaultdict(dict)
    for src_dfl, src_row_indices in src_file_id_to_row_indices.items():
        mat_bucket = delta_file_locator_to_mat_bucket_index(
            src_dfl,
            num_materialize_buckets,
=======
def _timed_dedupe(
    compaction_artifact_s3_bucket: str,
    round_completion_info: Optional[RoundCompletionInfo],
    new_primary_key_index_version_locator: PrimaryKeyIndexVersionLocator,
    object_ids: List[Any],
    sort_keys: List[SortKey],
    max_records_per_index_file: int,
    num_materialize_buckets: int,
    dedupe_task_index: int,
    delete_old_primary_key_index: bool,
    enable_profiler: bool,
):
    task_id = get_current_ray_task_id()
    worker_id = get_current_ray_worker_id()
    with memray.Tracker(
        f"dedupe_{worker_id}_{task_id}.bin"
    ) if enable_profiler else nullcontext():
        # TODO (pdames): mitigate risk of running out of memory here in cases of
        #  severe skew of primary key updates in deltas
        src_file_records_obj_refs = [
            cloudpickle.loads(obj_id_pkl) for obj_id_pkl in object_ids
        ]
        logger.info(
            f"[Dedupe task {dedupe_task_index}] Getting delta file envelope "
            f"groups for {len(src_file_records_obj_refs)} object refs..."
>>>>>>> a831ca8e
        )

        delta_file_envelope_groups_list = ray.get(src_file_records_obj_refs)
        hb_index_to_delta_file_envelopes_list = defaultdict(list)
        for delta_file_envelope_groups in delta_file_envelope_groups_list:
            for hb_idx, dfes in enumerate(delta_file_envelope_groups):
                if dfes is not None:
                    hb_index_to_delta_file_envelopes_list[hb_idx].append(dfes)
        src_file_id_to_row_indices = defaultdict(list)
        deduped_tables = []
        logger.info(
            f"[Dedupe task {dedupe_task_index}] Running {len(hb_index_to_delta_file_envelopes_list)} "
            f"dedupe rounds..."
        )
        for hb_idx, dfe_list in hb_index_to_delta_file_envelopes_list.items():
            logger.info(
                f"{dedupe_task_index}: union primary keys for hb_index: {hb_idx}"
            )

            table, union_time = timed_invocation(
                func=_union_primary_key_indices,
                s3_bucket=compaction_artifact_s3_bucket,
                round_completion_info=round_completion_info,
                hash_bucket_index=hb_idx,
                df_envelopes_list=dfe_list,
            )
            logger.info(
                f"[Dedupe {dedupe_task_index}] Dedupe round input "
                f"record count: {len(table)}, took {union_time}s"
            )

            # sort by sort keys
            if len(sort_keys):
                # TODO (pdames): convert to O(N) dedupe w/ sort keys
                sort_keys.extend(
                    [
                        SortKey.of(
                            sc._PARTITION_STREAM_POSITION_COLUMN_NAME,
                            SortOrder.ASCENDING,
                        ),
                        SortKey.of(
                            sc._ORDERED_FILE_IDX_COLUMN_NAME, SortOrder.ASCENDING
                        ),
                    ]
                )
                table = table.take(pc.sort_indices(table, sort_keys=sort_keys))

            # drop duplicates by primary key hash column
            logger.info(
                f"[Dedupe task index {dedupe_task_index}] Dropping duplicates for {hb_idx}"
            )

            table, drop_time = timed_invocation(
                func=_drop_duplicates_by_primary_key_hash, table=table
            )

            logger.info(
                f"[Dedupe task index {dedupe_task_index}] Dedupe round output "
                f"record count: {len(table)}, took: {drop_time}s"
            )

            deduped_tables.append((hb_idx, table))

            stream_position_col = sc.stream_position_column_np(table)
            file_idx_col = sc.file_index_column_np(table)
            row_idx_col = sc.record_index_column_np(table)
            is_source_col = sc.is_source_column_np(table)
            for row_idx in range(len(table)):
                src_dfl = DeltaFileLocator.of(
                    is_source_col[row_idx],
                    stream_position_col[row_idx],
                    file_idx_col[row_idx],
                )
                # TODO(pdames): merge contiguous record number ranges
                src_file_id_to_row_indices[src_dfl].append(row_idx_col[row_idx])

        logger.info(f"Finished all dedupe rounds...")
        mat_bucket_to_src_file_record_count = defaultdict(dict)
        mat_bucket_to_src_file_records: Dict[
            MaterializeBucketIndex, DeltaFileLocatorToRecords
        ] = defaultdict(dict)
        for src_dfl, src_row_indices in src_file_id_to_row_indices.items():
            mat_bucket = delta_file_locator_to_mat_bucket_index(
                src_dfl,
                num_materialize_buckets,
            )
            mat_bucket_to_src_file_records[mat_bucket][src_dfl] = np.array(
                src_row_indices,
            )
            mat_bucket_to_src_file_record_count[mat_bucket][src_dfl] = len(
                src_row_indices
            )

        mat_bucket_to_dd_idx_obj_id: Dict[
            MaterializeBucketIndex, DedupeTaskIndexWithObjectId
        ] = {}
        src_file_records_obj_refs: List[ObjectRef[DeltaFileLocatorToRecords]] = []
        for mat_bucket, src_file_records in mat_bucket_to_src_file_records.items():
            object_ref = ray.put(src_file_records)
            pickled_object_ref = cloudpickle.dumps(object_ref)
            src_file_records_obj_refs.append(pickled_object_ref)
            mat_bucket_to_dd_idx_obj_id[mat_bucket] = (
                dedupe_task_index,
                pickled_object_ref,
            )
            del object_ref
            del pickled_object_ref
        logger.info(
            f"Count of materialize buckets with object refs: "
            f"{len(mat_bucket_to_dd_idx_obj_id)}"
        )
<<<<<<< HEAD
        del object_ref
        del pickled_object_ref
    logger.info(f"Count of materialize buckets with object refs: "
                f"{len(mat_bucket_to_dd_idx_obj_id)}")

    logger.info(f"[Dedupe task index {dedupe_task_index}] Finished dedupe task...")
    return mat_bucket_to_dd_idx_obj_id
=======

        write_pki_result: PyArrowWriteResult = _write_new_primary_key_index(
            compaction_artifact_s3_bucket,
            new_primary_key_index_version_locator,
            max_records_per_index_file,
            dedupe_task_index,
            deduped_tables,
        )

        if delete_old_primary_key_index:
            pki.delete_primary_key_index_version(
                compaction_artifact_s3_bucket,
                round_completion_info.primary_key_index_version_locator,
            )
        return mat_bucket_to_dd_idx_obj_id, src_file_records_obj_refs, write_pki_result


@ray.remote(num_returns=3)
def dedupe(
    compaction_artifact_s3_bucket: str,
    round_completion_info: Optional[RoundCompletionInfo],
    new_primary_key_index_version_locator: PrimaryKeyIndexVersionLocator,
    object_ids: List[Any],
    sort_keys: List[SortKey],
    max_records_per_index_file: int,
    num_materialize_buckets: int,
    dedupe_task_index: int,
    delete_old_primary_key_index: bool,
    enable_profiler: bool,
    metrics_config: MetricsConfig,
) -> DedupeResult:
    logger.info(f"[Dedupe task {dedupe_task_index}] Starting dedupe task...")
    dedupe_res, duration = timed_invocation(
        func=_timed_dedupe,
        compaction_artifact_s3_bucket=compaction_artifact_s3_bucket,
        round_completion_info=round_completion_info,
        new_primary_key_index_version_locator=new_primary_key_index_version_locator,
        object_ids=object_ids,
        sort_keys=sort_keys,
        max_records_per_index_file=max_records_per_index_file,
        num_materialize_buckets=num_materialize_buckets,
        dedupe_task_index=dedupe_task_index,
        delete_old_primary_key_index=delete_old_primary_key_index,
        enable_profiler=enable_profiler,
    )
    if metrics_config:
        emit_timer_metrics(
            metrics_name="dedupe", value=duration, metrics_config=metrics_config
        )

    (
        mat_bucket_to_dd_idx_obj_id,
        src_file_records_obj_refs,
        write_pki_result,
    ) = dedupe_res
    logger.info(f"[Dedupe task index {dedupe_task_index}] Finished dedupe task...")
    return mat_bucket_to_dd_idx_obj_id, src_file_records_obj_refs, write_pki_result
>>>>>>> a831ca8e
<|MERGE_RESOLUTION|>--- conflicted
+++ resolved
@@ -1,113 +1,50 @@
 import importlib
 import logging
 from collections import defaultdict
-<<<<<<< HEAD
-=======
 from contextlib import nullcontext
-from typing import Any, Dict, List, Optional, Tuple
-
->>>>>>> a831ca8e
+from typing import Any, Dict, List, Tuple
+
 import numpy as np
 import pyarrow as pa
 import pyarrow.compute as pc
 import ray
 from ray import cloudpickle
-from ray.types import ObjectRef
 
 from deltacat import logs
-<<<<<<< HEAD
-from deltacat.compute.compactor import SortKey, SortOrder, \
-    DeltaFileEnvelope, \
-    DeltaFileLocator
-from deltacat.compute.compactor.utils import system_columns as sc
-from deltacat.utils.performance import timed_invocation
-
-from typing import Any, Dict, List, Tuple
-=======
 from deltacat.compute.compactor import (
+    SortKey,
+    SortOrder,
     DeltaFileEnvelope,
     DeltaFileLocator,
-    PrimaryKeyIndexVersionLocator,
-    PyArrowWriteResult,
-    RoundCompletionInfo,
-    SortKey,
-    SortOrder,
 )
-from deltacat.compute.compactor.utils import primary_key_index as pki
 from deltacat.compute.compactor.utils import system_columns as sc
-from deltacat.compute.compactor.utils.system_columns import get_minimal_hb_schema
-
-from deltacat.utils.pyarrow import ReadKwargsProviderPyArrowSchemaOverride
 from deltacat.utils.ray_utils.runtime import (
     get_current_ray_task_id,
     get_current_ray_worker_id,
 )
 from deltacat.utils.performance import timed_invocation
 from deltacat.utils.metrics import emit_timer_metrics, MetricsConfig
->>>>>>> a831ca8e
 
 if importlib.util.find_spec("memray"):
     import memray
 
-<<<<<<< HEAD
-=======
 logger = logs.configure_deltacat_logger(logging.getLogger(__name__))
 
->>>>>>> a831ca8e
 MaterializeBucketIndex = int
 DeltaFileLocatorToRecords = Dict[DeltaFileLocator, np.ndarray]
 DedupeTaskIndex, PickledObjectRef = int, str
 DedupeTaskIndexWithObjectId = Tuple[DedupeTaskIndex, PickledObjectRef]
-DedupeResult = Tuple[
-    Dict[MaterializeBucketIndex, DedupeTaskIndexWithObjectId],
-<<<<<<< HEAD
-    List[ObjectRef[DeltaFileLocatorToRecords]]
-=======
-    List[ObjectRef[DeltaFileLocatorToRecords]],
-    PyArrowWriteResult,
->>>>>>> a831ca8e
-]
+DedupeResult = Dict[MaterializeBucketIndex, DedupeTaskIndexWithObjectId]
 
 
 def _union_primary_key_indices(
-<<<<<<< HEAD
-        hash_bucket_index: int,
-        df_envelopes_list: List[List[DeltaFileEnvelope]]) -> pa.Table:
-    logger.info(f"[Hash bucket index {hash_bucket_index}] Reading dedupe input for "
-                f"{len(df_envelopes_list)} delta file envelope lists...")
-    hb_tables = []
-=======
-    s3_bucket: str,
-    round_completion_info: RoundCompletionInfo,
-    hash_bucket_index: int,
-    df_envelopes_list: List[List[DeltaFileEnvelope]],
+    hash_bucket_index: int, df_envelopes_list: List[List[DeltaFileEnvelope]]
 ) -> pa.Table:
     logger.info(
         f"[Hash bucket index {hash_bucket_index}] Reading dedupe input for "
         f"{len(df_envelopes_list)} delta file envelope lists..."
     )
-    # read compacted input parquet files first
-    # (which implicitly have older stream positions than deltas)
     hb_tables = []
-    if round_completion_info:
-        tables = pki.download_hash_bucket_entries(
-            s3_bucket,
-            hash_bucket_index,
-            round_completion_info.primary_key_index_version_locator,
-            # Enforce consistent column ordering by reading from a schema, to prevent schema mismatch errors
-            file_reader_kwargs_provider=ReadKwargsProviderPyArrowSchemaOverride(
-                schema=get_minimal_hb_schema()
-            ),
-        )
-        if tables:
-            prior_pk_index_table = pa.concat_tables(tables)
-            logger.info(
-                f"Number of records in prior primary index for hash bucket"
-                f" {hash_bucket_index}: {prior_pk_index_table.num_rows}"
-            )
-            hb_tables.append(prior_pk_index_table)
-
->>>>>>> a831ca8e
     # sort by delta file stream position now instead of sorting every row later
     df_envelopes = [d for dfe_list in df_envelopes_list for d in dfe_list]
     df_envelopes = sorted(
@@ -132,16 +69,10 @@
     pk_hash_np = sc.pk_hash_column_np(table)
     op_type_np = sc.delta_type_column_np(table)
 
-<<<<<<< HEAD
-    assert len(pk_hash_np) == len(op_type_np), \
-        f"Primary key digest column length ({len(pk_hash_np)}) doesn't " \
-        f"match delta type column length ({len(op_type_np)})."
-=======
     assert len(pk_hash_np) == len(op_type_np), (
         f"Primary key digest column length ({len(pk_hash_np)}) doesn't "
         f"match delta type column length ({len(op_type_np)})."
     )
->>>>>>> a831ca8e
 
     # TODO(raghumdani): move the dedupe to C++ using arrow methods or similar.
     row_idx = 0
@@ -161,40 +92,6 @@
     return table.take(list(value_to_last_row_idx.values()))
 
 
-<<<<<<< HEAD
-=======
-def _write_new_primary_key_index(
-    s3_bucket: str,
-    new_primary_key_index_version_locator: PrimaryKeyIndexVersionLocator,
-    max_rows_per_index_file: int,
-    dedupe_task_index: int,
-    deduped_tables: List[Tuple[int, pa.Table]],
-) -> PyArrowWriteResult:
-    logger.info(
-        f"[Dedupe task index {dedupe_task_index}] Writing new deduped primary key index: "
-        f"{new_primary_key_index_version_locator}"
-    )
-
-    pki_results = []
-    for hb_index, table in deduped_tables:
-        hb_pki_result = pki.write_primary_key_index_files(
-            table,
-            new_primary_key_index_version_locator,
-            s3_bucket,
-            hb_index,
-            max_rows_per_index_file,
-        )
-        pki_results.append(hb_pki_result)
-
-    result = PyArrowWriteResult.union(pki_results)
-    logger.info(
-        f"[Dedupe task index {dedupe_task_index}] Wrote new deduped primary key index: "
-        f"{new_primary_key_index_version_locator}. Result: {result}"
-    )
-    return result
-
-
->>>>>>> a831ca8e
 def delta_file_locator_to_mat_bucket_index(
     df_locator: DeltaFileLocator, materialize_bucket_count: int
 ) -> int:
@@ -202,97 +99,12 @@
     return int.from_bytes(digest, "big") % materialize_bucket_count
 
 
-<<<<<<< HEAD
-@ray.remote
-def dedupe(
-        object_ids: List[Any],
-        sort_keys: List[SortKey],
-        num_materialize_buckets: int,
-        dedupe_task_index: int) -> DedupeResult:
-    logger.info(f"[Dedupe task {dedupe_task_index}] Starting dedupe task...")
-    # TODO (pdames): mitigate risk of running out of memory here in cases of
-    #  severe skew of primary key updates in deltas
-    src_file_records_obj_refs = [
-        cloudpickle.loads(obj_id_pkl) for obj_id_pkl in object_ids]
-    logger.info(f"[Dedupe task {dedupe_task_index}] Getting delta file envelope "
-                f"groups for {len(src_file_records_obj_refs)} object refs...")
-
-    delta_file_envelope_groups_list = ray.get(src_file_records_obj_refs)
-    hb_index_to_delta_file_envelopes_list = defaultdict(list)
-    for delta_file_envelope_groups in delta_file_envelope_groups_list:
-        for hb_idx, dfes in enumerate(delta_file_envelope_groups):
-            if dfes is not None:
-                hb_index_to_delta_file_envelopes_list[hb_idx].append(dfes)
-    src_file_id_to_row_indices = defaultdict(list)
-    deduped_tables = []
-    logger.info(f"[Dedupe task {dedupe_task_index}] Running {len(hb_index_to_delta_file_envelopes_list)} "
-                f"dedupe rounds...")
-    for hb_idx, dfe_list in hb_index_to_delta_file_envelopes_list.items():
-        logger.info(f"{dedupe_task_index}: union primary keys for hb_index: {hb_idx}")
-
-        table, union_time = timed_invocation(
-            func=_union_primary_key_indices,
-            hash_bucket_index=hb_idx,
-            df_envelopes_list=dfe_list)
-        logger.info(f"[Dedupe {dedupe_task_index}] Dedupe round input "
-                    f"record count: {len(table)}, took {union_time}s")
-
-        # sort by sort keys
-        if len(sort_keys):
-            # TODO (pdames): convert to O(N) dedupe w/ sort keys
-            sort_keys.extend([
-                SortKey.of(
-                    sc._PARTITION_STREAM_POSITION_COLUMN_NAME,
-                    SortOrder.ASCENDING
-                ),
-                SortKey.of(
-                    sc._ORDERED_FILE_IDX_COLUMN_NAME,
-                    SortOrder.ASCENDING
-                ),
-            ])
-            table = table.take(pc.sort_indices(table, sort_keys=sort_keys))
-
-        # drop duplicates by primary key hash column
-        logger.info(f"[Dedupe task index {dedupe_task_index}] Dropping duplicates for {hb_idx}")
-
-        table, drop_time = timed_invocation(func=_drop_duplicates_by_primary_key_hash, table=table)
-
-        logger.info(f"[Dedupe task index {dedupe_task_index}] Dedupe round output "
-                    f"record count: {len(table)}, took: {drop_time}s")
-
-        deduped_tables.append((hb_idx, table))
-
-        stream_position_col = sc.stream_position_column_np(table)
-        file_idx_col = sc.file_index_column_np(table)
-        row_idx_col = sc.record_index_column_np(table)
-        is_source_col = sc.is_source_column_np(table)
-        for row_idx in range(len(table)):
-            src_dfl = DeltaFileLocator.of(
-                is_source_col[row_idx],
-                stream_position_col[row_idx],
-                file_idx_col[row_idx],
-            )
-            # TODO(pdames): merge contiguous record number ranges
-            src_file_id_to_row_indices[src_dfl].append(row_idx_col[row_idx])
-
-    logger.info(f"Finished all dedupe rounds...")
-    mat_bucket_to_src_file_record_count = defaultdict(dict)
-    mat_bucket_to_src_file_records: Dict[MaterializeBucketIndex, DeltaFileLocatorToRecords] = defaultdict(dict)
-    for src_dfl, src_row_indices in src_file_id_to_row_indices.items():
-        mat_bucket = delta_file_locator_to_mat_bucket_index(
-            src_dfl,
-            num_materialize_buckets,
-=======
 def _timed_dedupe(
     compaction_artifact_s3_bucket: str,
-    round_completion_info: Optional[RoundCompletionInfo],
-    new_primary_key_index_version_locator: PrimaryKeyIndexVersionLocator,
     object_ids: List[Any],
     sort_keys: List[SortKey],
-    max_records_per_index_file: int,
     num_materialize_buckets: int,
     dedupe_task_index: int,
-    delete_old_primary_key_index: bool,
     enable_profiler: bool,
 ):
     task_id = get_current_ray_task_id()
@@ -308,7 +120,6 @@
         logger.info(
             f"[Dedupe task {dedupe_task_index}] Getting delta file envelope "
             f"groups for {len(src_file_records_obj_refs)} object refs..."
->>>>>>> a831ca8e
         )
 
         delta_file_envelope_groups_list = ray.get(src_file_records_obj_refs)
@@ -331,7 +142,6 @@
             table, union_time = timed_invocation(
                 func=_union_primary_key_indices,
                 s3_bucket=compaction_artifact_s3_bucket,
-                round_completion_info=round_completion_info,
                 hash_bucket_index=hb_idx,
                 df_envelopes_list=dfe_list,
             )
@@ -405,11 +215,9 @@
         mat_bucket_to_dd_idx_obj_id: Dict[
             MaterializeBucketIndex, DedupeTaskIndexWithObjectId
         ] = {}
-        src_file_records_obj_refs: List[ObjectRef[DeltaFileLocatorToRecords]] = []
         for mat_bucket, src_file_records in mat_bucket_to_src_file_records.items():
             object_ref = ray.put(src_file_records)
             pickled_object_ref = cloudpickle.dumps(object_ref)
-            src_file_records_obj_refs.append(pickled_object_ref)
             mat_bucket_to_dd_idx_obj_id[mat_bucket] = (
                 dedupe_task_index,
                 pickled_object_ref,
@@ -420,58 +228,30 @@
             f"Count of materialize buckets with object refs: "
             f"{len(mat_bucket_to_dd_idx_obj_id)}"
         )
-<<<<<<< HEAD
-        del object_ref
-        del pickled_object_ref
-    logger.info(f"Count of materialize buckets with object refs: "
-                f"{len(mat_bucket_to_dd_idx_obj_id)}")
-
-    logger.info(f"[Dedupe task index {dedupe_task_index}] Finished dedupe task...")
-    return mat_bucket_to_dd_idx_obj_id
-=======
-
-        write_pki_result: PyArrowWriteResult = _write_new_primary_key_index(
-            compaction_artifact_s3_bucket,
-            new_primary_key_index_version_locator,
-            max_records_per_index_file,
-            dedupe_task_index,
-            deduped_tables,
-        )
-
-        if delete_old_primary_key_index:
-            pki.delete_primary_key_index_version(
-                compaction_artifact_s3_bucket,
-                round_completion_info.primary_key_index_version_locator,
-            )
-        return mat_bucket_to_dd_idx_obj_id, src_file_records_obj_refs, write_pki_result
-
-
-@ray.remote(num_returns=3)
+
+        return mat_bucket_to_dd_idx_obj_id
+
+
+@ray.remote
 def dedupe(
     compaction_artifact_s3_bucket: str,
-    round_completion_info: Optional[RoundCompletionInfo],
-    new_primary_key_index_version_locator: PrimaryKeyIndexVersionLocator,
     object_ids: List[Any],
     sort_keys: List[SortKey],
     max_records_per_index_file: int,
     num_materialize_buckets: int,
     dedupe_task_index: int,
-    delete_old_primary_key_index: bool,
     enable_profiler: bool,
     metrics_config: MetricsConfig,
 ) -> DedupeResult:
     logger.info(f"[Dedupe task {dedupe_task_index}] Starting dedupe task...")
-    dedupe_res, duration = timed_invocation(
+    mat_bucket_to_dd_idx_obj_id, duration = timed_invocation(
         func=_timed_dedupe,
         compaction_artifact_s3_bucket=compaction_artifact_s3_bucket,
-        round_completion_info=round_completion_info,
-        new_primary_key_index_version_locator=new_primary_key_index_version_locator,
         object_ids=object_ids,
         sort_keys=sort_keys,
         max_records_per_index_file=max_records_per_index_file,
         num_materialize_buckets=num_materialize_buckets,
         dedupe_task_index=dedupe_task_index,
-        delete_old_primary_key_index=delete_old_primary_key_index,
         enable_profiler=enable_profiler,
     )
     if metrics_config:
@@ -479,11 +259,5 @@
             metrics_name="dedupe", value=duration, metrics_config=metrics_config
         )
 
-    (
-        mat_bucket_to_dd_idx_obj_id,
-        src_file_records_obj_refs,
-        write_pki_result,
-    ) = dedupe_res
     logger.info(f"[Dedupe task index {dedupe_task_index}] Finished dedupe task...")
-    return mat_bucket_to_dd_idx_obj_id, src_file_records_obj_refs, write_pki_result
->>>>>>> a831ca8e
+    return mat_bucket_to_dd_idx_obj_id