import logging
import re
import time
from dataclasses import dataclass
from typing import Any, Dict, List, Optional, Tuple, Union

import ray
import yaml
from ray.experimental.state.api import get_node, get_placement_group
from ray.util.placement_group import placement_group, placement_group_table
from ray.util.scheduling_strategies import PlacementGroupSchedulingStrategy

from deltacat import logs

logger = logs.configure_deltacat_logger(logging.getLogger(__name__))

# Limitation of current node group or placement group manager
# Must run on driver or head node bc state.api needs to query dashboard api server at 127.0.0.1.
# Issue: https://github.com/ray-project/ray/issues/29959


@dataclass
class PlacementGroupConfig:
    def __init__(self, opts, resource):
        self.opts = opts
        self.resource = resource


class NodeGroupManager:
    def __init__(self, path: str, gname: str):
        """Node Group Manager
        Args:
                path: cluster yaml file
                gname: node group prefix, e.g., 'partition'
        """
        # cluster init status:
        self.NODE_GROUP_PREFIX = gname
        self.cluster_config = self._read_yaml(path)
        self.init_groups = self._cluster_node_groups(self.cluster_config)
        self.init_group_res = self._parse_node_resources()

    def _cluster_node_groups(self, config: Dict[str, Any]) -> Dict[str, Any]:
        """Get Worker Groups
        Args:
                config: cluster yaml data
        Returns:
                worker groups: a dict of worker node group

        """
        avail_node_types = list(config["available_node_types"].items())
        # exclude head node type
        head_node_types = [
            nt
            for nt in avail_node_types
            if "resources" in nt[1]
            and "CPU" in nt[1]["resources"]
            and nt[1]["resources"]["CPU"] == 0
        ][0]
        worker_node_types = [x for x in avail_node_types if x != head_node_types]
        # assuming homogenous cluster
        # in future, update with fleet resource
        if len(worker_node_types) > 0:
            self.INSTANCE_TYPE = worker_node_types[0][1]["node_config"]["InstanceType"]
        return worker_node_types

    def _read_yaml(self, path: str) -> Dict[str, Any]:
        with open(path, "rt") as f:
            return yaml.safe_load(f)

    def _update_groups(self) -> List[Tuple[str, float]]:
        """
                Node groups can come and go during runtime, whenever a node group is needed, we need to check the current available groups
        Returns:
                current_groups: dict of custom resource groups
        """
        # Add 1.1 second latency to avoid inconsistency issue between raylet and head
        time.sleep(1.1)
        all_available_res = ray.available_resources()
        current_groups = [
            (k, all_available_res[k])
            for k in all_available_res.keys()
            if self.NODE_GROUP_PREFIX in k
        ]
        return current_groups

    def _parse_node_resources(self) -> Dict[str, Dict[str, float]]:
        """
        Parse resources per node to get detailed resource tighted to each node group
        Returns:
                group_res: a dict of resources, e.g., {'CPU':0,'memory':0,'object_store_memory':0}
        """
        all_available_resources = (
            ray._private.state.state._available_resources_per_node()
        )
        group_keys = [x[0] for x in self.init_groups]
        group_res = {}
        for k in group_keys:
            group_res[k] = {
                "CPU": 0,
                "memory": 0,
                "object_store_memory": 0,
                "node_id": [],
            }
        for v in all_available_resources.values():
            keys = v.keys()
            r = re.compile(self.NODE_GROUP_PREFIX)
            partition = list(filter(r.match, list(keys)))
            r = re.compile("node:")
            node_id = list(filter(r.match, list(keys)))
            if len(partition) > 0:
                partition = partition[0]
            if len(node_id) > 0:
                node_id = node_id[0]
            if self.NODE_GROUP_PREFIX in partition:
                group_res[partition]["CPU"] += v["CPU"]
                group_res[partition]["memory"] += v["memory"]
                group_res[partition]["object_store_memory"] += v["object_store_memory"]
                group_res[partition]["node_id"].append(node_id)
        return group_res

    def _update_group_res(self, gname: str) -> Dict[str, Union[str, float]]:
        """
        Get the realtime resource of a node group
        Args:
                gname: name of node group
        Returns:
                group_res: dict of updated resource(cpu, memory, object store memory) for a given group
        """
        all_available_resources = (
            ray._private.state.state._available_resources_per_node()
        )
        group_res = {"CPU": 0, "memory": 0, "object_store_memory": 0, "node_id": []}
        for v in all_available_resources.values():
            keys = v.keys()
            r = re.compile("node:")
            node_id = list(filter(r.match, list(keys)))
            if len(node_id) > 0:
                node_id = node_id[0]
            if gname in v.keys():
                group_res["CPU"] += v["CPU"]
                group_res["memory"] += v["memory"]
                group_res["object_store_memory"] += v["object_store_memory"]
                group_res["node_id"].append(node_id)
        return group_res

    def get_one_group(self) -> Optional[Dict[str, Union[str, float]]]:
        """
        Pop up one node group
        Returns:
                group_res: dict of node group resource, {"group":"partition_1","CPU":2,...}
        """
        current_groups = self._update_groups()
        if len(current_groups) > 0:
            gname = current_groups[-1][0]
            group_res = self._update_group_res(gname)
            group_res["group"] = gname
            try:
                group_res["group_res"] = ray.available_resources()[gname]
<<<<<<< HEAD
            except Exception as e:  # noqa: F841
                logger.info(f"There is no available resources for {gname}")
=======
            except Exception as e:
                logger.info(f"Error: {e}. There is no available resources for {gname}")
>>>>>>> 3dfa2a43
                return None
            return group_res
        else:
            return None

    def get_group_by_name(self, gname: str) -> Optional[Dict[str, Union[str, float]]]:
        """
        Get the specific node group given its pre-filled name
        Args:
                gname: name of the node group
        Returns:
                group_res: dict of node group resource

        """
        group_res = self._update_group_res(gname)
        group_res["group"] = gname
        try:
            group_res["group_res"] = ray.available_resources()[gname]
<<<<<<< HEAD
        except Exception as e:  # noqa: F841
            logger.info(f"There is no available resources for {gname}")
=======
        except Exception as e:
            logger.info(f"Error: {e}. There is no available resources for {gname}")
>>>>>>> 3dfa2a43
            return None
        return group_res


class PlacementGroupManager:
    """Placement Group Manager
    Create a list of placement group with the desired number of cpus
    e.g., create a pg with 32 cpus, then this class will look for a node that has 32 cpus, and collect all
    resources, including cpu, memory, and object store;
    How to use:
            ```
                    from deltacat.utils.placement import PlacementGroupManager as pgm
                    pgm = pgm(10, 32)
                    pg_configs = pgm.pgs
                    opts = pg_configs[0][0]
                    fun.options(**opts).remote()
            ```
    Args:
            num_pgs: number of placement groups to be created
            instance_cpus: number of cpus per instance
    """

    def __init__(
        self,
        num_pgs: int,
        total_cpus_per_pg: int,
        cpu_per_bundle: int,
        strategy="SPREAD",
        capture_child_tasks=True,
    ):
        head_res_key = self.get_current_node_resource_key()
        # run the task on head and consume a fractional cpu, so that pg can be created on non-head node
        # if cpu_per_bundle is less than the cpus per node, the pg can still be created on head
        # curent assumption is that the cpu_per_bundle = cpus per node
        # TODO: figure out how to create pg on non-head explicitly
        self._pg_configs = ray.get(
            [
                _config.options(resources={head_res_key: 0.01}).remote(
                    total_cpus_per_pg, cpu_per_bundle, strategy, capture_child_tasks
                )
                for i in range(num_pgs)
            ]
        )
        # TODO: handle the cases where cpu_per_bundle is larger than max cpus per node, support it on ec2/flex/manta

    @property
    def pgs(self):
        return self._pg_configs

    def get_current_node_resource_key(self) -> str:
        # on ec2: address="172.31.34.51:6379"
        # on manta: address = "2600:1f10:4674:6815:aadb:2dc8:de61:bc8e:6379"
        current_node_name = ray.experimental.internal_kv.global_gcs_client.address[:-5]
        for node in ray.nodes():
            if node["NodeName"] == current_node_name:
                # Found the node.
                for key in node["Resources"].keys():
                    if key.startswith("node:"):
                        return key


@ray.remote(num_cpus=0.01)
def _config(
    total_cpus_per_pg: int,
    cpu_per_node: int,
    strategy="SPREAD",
    capture_child_tasks=True,
    time_out: Optional[float] = None,
) -> Tuple[Dict[str, Any], Dict[str, Any]]:
    pg_config = None
    opts = {}
    cluster_resources = {}
    num_bundles = (int)(total_cpus_per_pg / cpu_per_node)
    bundles = [{"CPU": cpu_per_node} for i in range(num_bundles)]
    pg = placement_group(bundles, strategy=strategy)
    ray.get(pg.ready(), timeout=time_out)
    if not pg:
        return None
    opts = {
        "scheduling_strategy": PlacementGroupSchedulingStrategy(
            placement_group=pg, placement_group_capture_child_tasks=capture_child_tasks
        )
    }
    pg_id = placement_group_table(pg)["placement_group_id"]
    pg_details = get_placement_group(pg_id)
    bundles = pg_details["bundles"]
    node_ids = []
    for bd in bundles:
        node_ids.append(bd["node_id"])
    # query available resources given list of node id
    all_nodes_available_res = ray._private.state.state._available_resources_per_node()
    pg_res = {"CPU": 0, "memory": 0, "object_store_memory": 0}
    for node_id in node_ids:
        if node_id in all_nodes_available_res:
            v = all_nodes_available_res[node_id]
            node_detail = get_node(node_id)
            pg_res["CPU"] += node_detail["resources_total"]["CPU"]
            pg_res["memory"] += v["memory"]
            pg_res["object_store_memory"] += v["object_store_memory"]
    cluster_resources["CPU"] = int(pg_res["CPU"])
    cluster_resources["memory"] = float(pg_res["memory"])
    cluster_resources["object_store_memory"] = float(pg_res["object_store_memory"])
    pg_config = PlacementGroupConfig(opts, cluster_resources)
    logger.info(f"pg has resources:{cluster_resources}")

    return pg_config<|MERGE_RESOLUTION|>--- conflicted
+++ resolved
@@ -156,13 +156,8 @@
             group_res["group"] = gname
             try:
                 group_res["group_res"] = ray.available_resources()[gname]
-<<<<<<< HEAD
             except Exception as e:  # noqa: F841
                 logger.info(f"There is no available resources for {gname}")
-=======
-            except Exception as e:
-                logger.info(f"Error: {e}. There is no available resources for {gname}")
->>>>>>> 3dfa2a43
                 return None
             return group_res
         else:
@@ -181,13 +176,15 @@
         group_res["group"] = gname
         try:
             group_res["group_res"] = ray.available_resources()[gname]
-<<<<<<< HEAD
+
+
+<< << << < HEAD
         except Exception as e:  # noqa: F841
             logger.info(f"There is no available resources for {gname}")
-=======
+== == == =
         except Exception as e:
             logger.info(f"Error: {e}. There is no available resources for {gname}")
->>>>>>> 3dfa2a43
+>>>>>> > upstream / main
             return None
         return group_res
 
